--- conflicted
+++ resolved
@@ -6,11 +6,8 @@
 
 ## __WORK IN PROGRESS__
 ### Features
-<<<<<<< HEAD
 * Transactions now remember where they were created. This can be used to track down unhandled transaction rejections.
-=======
 * When a message should be sent to a node that is assumed to be dead, the node is now pinged first to check if it is really dead.
->>>>>>> 8dceb298
 
 ### Bugfixes
 * The value IDs controlling `Start/Stop Level Change` commands in the `Multilevel Switch CC` are now also created for V1 and V2 nodes during the interview
