--- conflicted
+++ resolved
@@ -3,10 +3,6 @@
 	ObjectKeyMap,
 	enumFilesRecursive,
 	formatId,
-<<<<<<< HEAD
-	JSONObject,
-=======
->>>>>>> 592990fb
 	stringify,
 	type JSONObject,
 	type ReadonlyObjectKeyMap,
@@ -39,14 +35,11 @@
 	type EndpointConfig,
 } from "./EndpointConfig";
 import {
-<<<<<<< HEAD
 	ConditionalParamInfoMap,
+	ConditionalParamInformation,
 	ParamInfoMap,
 	parseConditionalParamInformationMap,
-=======
-	ConditionalParamInformation,
 	type ParamInformation,
->>>>>>> 592990fb
 } from "./ParamInformation";
 import type { DeviceID, FirmwareVersionRange } from "./shared";
 
