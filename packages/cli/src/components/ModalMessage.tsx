--- conflicted
+++ resolved
@@ -1,26 +1,6 @@
-<<<<<<< HEAD
 import { Box, Text, TextProps, useInput } from "ink";
 import type { ReactNode } from "react";
-import { Center } from "./Center";
-=======
-import {
-	Box,
-	DOMElement,
-	measureElement,
-	Text,
-	TextProps,
-	useInput,
-} from "ink";
-import {
-	ReactNode,
-	useCallback,
-	useEffect,
-	useLayoutEffect,
-	useRef,
-	useState,
-} from "react";
 import { Center } from "./Center.js";
->>>>>>> a2272913
 
 export interface ModalMessageState {
 	message: ReactNode;
