import {
	NotificationCCReport,
	NotificationCCValues,
} from "@zwave-js/cc/NotificationCC";
<<<<<<< HEAD
import { CommandClasses, type ValueMetadataNumeric } from "@zwave-js/core";
import {
	MockZWaveFrameType,
	createMockZWaveRequestFrame,
	type MockNodeBehavior,
} from "@zwave-js/testing";
=======
import { CommandClasses, ValueMetadataNumeric } from "@zwave-js/core";
import { createMockZWaveRequestFrame } from "@zwave-js/testing";
>>>>>>> 16b70c3f
import { wait } from "alcalzone-shared/async";
import { integrationTest } from "../integrationTestSuite";

integrationTest(
	"Notifications with enum event parameters are evaluated correctly",
	{
		// debug: true,

		nodeCapabilities: {
			commandClasses: [
				{
					ccId: CommandClasses.Notification,
					version: 8,
					supportsV1Alarm: false,
					notificationTypesAndEvents: {
						// Water Valve - Valve operation status
						[0x0f]: [0x01],
					},
				},
			],
		},

		testBody: async (t, driver, node, mockController, mockNode) => {
			await node.commandClasses.Notification.getSupportedEvents(0x0f);

			const valveOperationStatusId =
				NotificationCCValues.notificationVariable(
					"Water Valve",
					"Valve operation status",
				).id;

			const states = (
				node.getValueMetadata(
					valveOperationStatusId,
				) as ValueMetadataNumeric
			).states;
			t.deepEqual(states, {
				// For the valve operation status variable, the embedded enum replaces its possible states
				// since there is only one meaningless state, so it doesn't make sense to preserve it
				// This is different from the "Door state" value which has multiple states AND enums
				[0x0100]: "Off / Closed",
				[0x0101]: "On / Open",
			});

			// Send notifications to the node
			let cc = new NotificationCCReport(mockNode.host, {
				nodeId: mockController.host.ownNodeId,
				notificationType: 0x0f,
				notificationEvent: 0x01,
				eventParameters: Buffer.from([0x00]), // Off / Closed
			});
			await mockNode.sendToController(
				createMockZWaveRequestFrame(cc, {
					ackRequested: false,
				}),
			);
			// wait a bit for the value to be updated
			await wait(100);

			let value = node.getValue(valveOperationStatusId);
			t.is(value, 0x0100);

			cc = new NotificationCCReport(mockNode.host, {
				nodeId: mockController.host.ownNodeId,
				notificationType: 0x0f,
				notificationEvent: 0x01,
				eventParameters: Buffer.from([0x01]), // On / Open
			});
			await mockNode.sendToController(
				createMockZWaveRequestFrame(cc, {
					ackRequested: false,
				}),
			);
			await wait(100);

			value = node.getValue(valveOperationStatusId);
			t.is(value, 0x0101);
		},
	},
);

integrationTest(
	"Notification types multiple states and optional enums merge/extend states for all of them",
	{
		// debug: true,

		nodeCapabilities: {
			commandClasses: [
				{
					ccId: CommandClasses.Notification,
					version: 8,
					supportsV1Alarm: false,
					notificationTypesAndEvents: {
						// Access Control - Window open and Window closed
						[0x06]: [0x16, 0x17],
					},
				},
			],
		},

		testBody: async (t, driver, node, _mockController, _mockNode) => {
			await node.commandClasses.Notification.getSupportedEvents(0x06);

			const states = (
				node.getValueMetadata(
					NotificationCCValues.notificationVariable(
						"Access Control",
						"Door state",
					).id,
				) as ValueMetadataNumeric
			).states;
			t.deepEqual(states, {
				[0x16]: "Window/door is open",
				[0x17]: "Window/door is closed",
				// The Door state notification type has an enum for the "open" state
				// We add synthetic values for these (optional!) states in addition to the actual values
				[0x1600]: "Window/door is open in regular position",
				[0x1601]: "Window/door is open in tilt position",
			});
		},
	},
);

integrationTest("The 'simple' Door state value works correctly", {
	// debug: true,

	nodeCapabilities: {
		commandClasses: [
			CommandClasses.Version,
			{
				ccId: CommandClasses.Notification,
				isSupported: true,
				version: 8,
				supportsV1Alarm: false,
				notificationTypesAndEvents: {
					// Access Control - Window open and Window closed
					[0x06]: [0x16, 0x17],
				},
			},
		],
	},

	testBody: async (t, driver, node, mockController, mockNode) => {
		await node.commandClasses.Notification.getSupportedEvents(0x06);

		const valueIDs = node.getDefinedValueIDs();
		const simpleVID = valueIDs.find(
			(vid) =>
				vid.commandClass === CommandClasses.Notification &&
				vid.propertyKey === "Door state (simple)",
		);
		t.truthy(simpleVID);

		const meta = node.getValueMetadata(simpleVID!);
		t.like(meta, {
			ccSpecific: { notificationType: 6 },
			label: "Door state (simple)",
			readable: true,
			states: {
				[0x16]: "Window/door is open",
				[0x17]: "Window/door is closed",
			},
			type: "number",
			writeable: false,
		});

		// Send notifications to the node
		const valueWithEnum = NotificationCCValues.notificationVariable(
			"Access Control",
			"Door state",
		);
		const valueSimple = NotificationCCValues.doorStateSimple;

		let cc = new NotificationCCReport(mockNode.host, {
			nodeId: mockController.host.ownNodeId,
			notificationType: 0x06,
			notificationEvent: 0x16, // Window/door is open
			eventParameters: Buffer.from([0x01]), // ... in tilt position
		});
		await mockNode.sendToController(
			createMockZWaveRequestFrame(cc, {
				ackRequested: false,
			}),
		);
		// wait a bit for the value to be updated
		await wait(100);

		t.is(node.getValue(valueWithEnum.id), 0x1601);
		t.is(node.getValue(valueSimple.id), 0x16);

		// ===

		cc = new NotificationCCReport(mockNode.host, {
			nodeId: mockController.host.ownNodeId,
			notificationType: 0x06,
			notificationEvent: 0x16, // Window/door is open
			eventParameters: Buffer.from([0x00]), // ... in regular position
		});
		await mockNode.sendToController(
			createMockZWaveRequestFrame(cc, {
				ackRequested: false,
			}),
		);
		// wait a bit for the value to be updated
		await wait(100);

		t.is(node.getValue(valueWithEnum.id), 0x1600);
		t.is(node.getValue(valueSimple.id), 0x16);

		// ===

		cc = new NotificationCCReport(mockNode.host, {
			nodeId: mockController.host.ownNodeId,
			notificationType: 0x06,
			notificationEvent: 0x16, // Window/door is open
		});
		await mockNode.sendToController(
			createMockZWaveRequestFrame(cc, {
				ackRequested: false,
			}),
		);
		// wait a bit for the value to be updated
		await wait(100);

		t.is(node.getValue(valueWithEnum.id), 0x16);
		t.is(node.getValue(valueSimple.id), 0x16);

		// ===

		cc = new NotificationCCReport(mockNode.host, {
			nodeId: mockController.host.ownNodeId,
			notificationType: 0x06,
			notificationEvent: 0x17, // Window/door is closed
		});
		await mockNode.sendToController(
			createMockZWaveRequestFrame(cc, {
				ackRequested: false,
			}),
		);
		// wait a bit for the value to be updated
		await wait(100);

		t.is(node.getValue(valueWithEnum.id), 0x17);
		t.is(node.getValue(valueSimple.id), 0x17);
	},
});<|MERGE_RESOLUTION|>--- conflicted
+++ resolved
@@ -2,17 +2,8 @@
 	NotificationCCReport,
 	NotificationCCValues,
 } from "@zwave-js/cc/NotificationCC";
-<<<<<<< HEAD
 import { CommandClasses, type ValueMetadataNumeric } from "@zwave-js/core";
-import {
-	MockZWaveFrameType,
-	createMockZWaveRequestFrame,
-	type MockNodeBehavior,
-} from "@zwave-js/testing";
-=======
-import { CommandClasses, ValueMetadataNumeric } from "@zwave-js/core";
 import { createMockZWaveRequestFrame } from "@zwave-js/testing";
->>>>>>> 16b70c3f
 import { wait } from "alcalzone-shared/async";
 import { integrationTest } from "../integrationTestSuite";
 
