import { JsonlDB, type JsonlDBOptions } from "@alcalzone/jsonl-db";
import * as Sentry from "@sentry/node";
import {
	CRC16CC,
	DeviceResetLocallyCCNotification,
<<<<<<< HEAD
	FirmwareUpdateResult,
	getImplementedVersion,
	ICommandClassContainer,
=======
>>>>>>> 592990fb
	InvalidCC,
	KEXFailType,
	MultiChannelCC,
	Security2CC,
	Security2CCNonceReport,
	Security2Command,
	SecurityCC,
	SecurityCCCommandEncapsulationNonceGet,
	SecurityCommand,
	SupervisionCC,
	SupervisionCCReport,
	TransportServiceCCFirstSegment,
	TransportServiceCCSegmentComplete,
	TransportServiceCCSegmentRequest,
	TransportServiceCCSegmentWait,
	TransportServiceTimeouts,
	VersionCommand,
	WakeUpCCNoMoreInformation,
	WakeUpCCValues,
	assertValidCCs,
	getImplementedVersion,
	isCommandClassContainer,
	isEncapsulatingCommandClass,
	isMultiEncapsulatingCommandClass,
	isTransportServiceEncapsulation,
	messageIsPing,
	type CommandClass,
	type FirmwareUpdateResult,
	type FirmwareUpdateStatus,
	type ICommandClassContainer,
	type Security2CCMessageEncapsulation,
	type SupervisionCCGet,
	type TransportServiceCCSubsequentSegment,
} from "@zwave-js/cc";
import {
	ConfigManager,
	externalConfigDir,
	type DeviceConfig,
} from "@zwave-js/config";
import {
	CommandClasses,
	ControllerLogger,
	Duration,
	EncapsulationFlags,
	MAX_SUPERVISION_SESSION_ID,
	MAX_TRANSPORT_SERVICE_SESSION_ID,
	MPANState,
	MessagePriority,
	SPANState,
	SecurityClass,
	SecurityManager,
	SecurityManager2,
	SupervisionStatus,
	TransmitOptions,
	ZWaveError,
	ZWaveErrorCodes,
	ZWaveLogContainer,
	deserializeCacheValue,
	highResTimestamp,
	isZWaveError,
	messageRecordToLines,
	securityClassIsS2,
	serializeCacheValue,
	timespan,
	type ICommandClass,
	type LogConfig,
	type Maybe,
	type MessageRecord,
	type SendCommandOptions,
	type SendCommandReturnType,
	type SendMessageOptions,
	type SinglecastCC,
	type SupervisionResult,
	type SupervisionUpdateHandler,
	type ValueDB,
	type ValueID,
	type ValueMetadata,
} from "@zwave-js/core";
import type {
	NodeSchedulePollOptions,
	ZWaveApplicationHost,
} from "@zwave-js/host";
import {
	BootloaderChunkType,
	FunctionType,
	Message,
	MessageHeaders,
	MessageType,
	XModemMessageHeaders,
	ZWaveSerialMode,
	ZWaveSerialPort,
	ZWaveSerialPortBase,
	ZWaveSocket,
	getDefaultPriority,
	isNodeQuery,
	isSuccessIndicator,
	isZWaveSerialPortImplementation,
	type BootloaderChunk,
	type INodeQuery,
	type ZWaveSerialPortImplementation,
} from "@zwave-js/serial";
import {
	TypedEventEmitter,
	buffer2hex,
	cloneDeep,
	createWrappingCounter,
	getErrorMessage,
	isDocker,
	mergeDeep,
	num2hex,
	pick,
	type DeepPartial,
	type ReadonlyThrowingMap,
	type ThrowingMap,
} from "@zwave-js/shared";
import { wait } from "alcalzone-shared/async";
import {
	createDeferredPromise,
	type DeferredPromise,
} from "alcalzone-shared/deferred-promise";
import { isArray, isObject } from "alcalzone-shared/typeguards";
import { randomBytes } from "crypto";
import type { EventEmitter } from "events";
import fsExtra from "fs-extra";
import path from "path";
import { SerialPort } from "serialport";
import { URL } from "url";
import * as util from "util";
import { interpret } from "xstate";
import { ZWaveController } from "../controller/Controller";
import { InclusionState } from "../controller/Inclusion";
import { DriverLogger } from "../log/Driver";
import type { Endpoint } from "../node/Endpoint";
import type { ZWaveNode } from "../node/Node";
import {
	InterviewStage,
	NodeStatus,
	type ZWaveNotificationCallback,
} from "../node/_Types";
import { ApplicationCommandRequest } from "../serialapi/application/ApplicationCommandRequest";
import { ApplicationUpdateRequest } from "../serialapi/application/ApplicationUpdateRequest";
import { BridgeApplicationCommandRequest } from "../serialapi/application/BridgeApplicationCommandRequest";
import type { SerialAPIStartedRequest } from "../serialapi/application/SerialAPIStartedRequest";
import { GetControllerVersionRequest } from "../serialapi/capability/GetControllerVersionMessages";
import { SoftResetRequest } from "../serialapi/misc/SoftResetRequest";
import {
	SendDataBridgeRequest,
	SendDataMulticastBridgeRequest,
} from "../serialapi/transport/SendDataBridgeMessages";
import {
	MAX_SEND_ATTEMPTS,
	SendDataAbort,
	SendDataMulticastRequest,
	SendDataRequest,
} from "../serialapi/transport/SendDataMessages";
import {
	hasTXReport,
	isSendData,
	isSendDataSinglecast,
	isSendDataTransmitReport,
	isTransmitReport,
	type SendDataMessage,
} from "../serialapi/transport/SendDataShared";
import { reportMissingDeviceConfig } from "../telemetry/deviceConfig";
import { initSentry } from "../telemetry/sentry";
import {
	compileStatistics,
	sendStatistics,
	type AppInfo,
} from "../telemetry/statistics";
import { Bootloader } from "./Bootloader";
import { createMessageGenerator } from "./MessageGenerators";
import {
	cacheKeys,
	deserializeNetworkCacheValue,
	migrateLegacyNetworkCache,
	serializeNetworkCacheValue,
} from "./NetworkCache";
import {
	createSendThreadMachine,
	type SendThreadInterpreter,
	type TransactionReducer,
	type TransactionReducerResult,
} from "./SendThreadMachine";
import { throttlePresets } from "./ThrottlePresets";
import { Transaction } from "./Transaction";
import {
	createTransportServiceRXMachine,
	type TransportServiceRXInterpreter,
} from "./TransportServiceMachine";
import {
	checkForConfigUpdates,
	installConfigUpdate,
	installConfigUpdateInDocker,
} from "./UpdateConfig";
import { mergeUserAgent, userAgentComponentsToString } from "./UserAgent";
import type { EditableZWaveOptions, ZWaveOptions } from "./ZWaveOptions";

const packageJsonPath = require.resolve("zwave-js/package.json");
// eslint-disable-next-line @typescript-eslint/no-var-requires
const packageJson = require(packageJsonPath);
const libraryRootDir = path.dirname(packageJsonPath);
export const libVersion: string = packageJson.version;
export const libName: string = packageJson.name;

// This is made with cfonts:
const libNameString = `
███████╗ ██╗    ██╗  █████╗  ██╗   ██╗ ███████╗             ██╗ ███████╗
╚══███╔╝ ██║    ██║ ██╔══██╗ ██║   ██║ ██╔════╝             ██║ ██╔════╝
  ███╔╝  ██║ █╗ ██║ ███████║ ██║   ██║ █████╗   █████╗      ██║ ███████╗
 ███╔╝   ██║███╗██║ ██╔══██║ ╚██╗ ██╔╝ ██╔══╝   ╚════╝ ██   ██║ ╚════██║
███████╗ ╚███╔███╔╝ ██║  ██║  ╚████╔╝  ███████╗        ╚█████╔╝ ███████║
╚══════╝  ╚══╝╚══╝  ╚═╝  ╚═╝   ╚═══╝   ╚══════╝         ╚════╝  ╚══════╝
`;

const defaultOptions: ZWaveOptions = {
	timeouts: {
		ack: 1000,
		byte: 150,
		response: 10000,
		report: 1000, // ReportTime timeout SHOULD be set to CommandTime + 1 second
		nonce: 5000,
		sendDataCallback: 65000, // as defined in INS13954
		refreshValue: 5000, // Default should handle most slow devices until we have a better solution
		refreshValueAfterTransition: 1000, // To account for delays in the device
		serialAPIStarted: 5000,
	},
	attempts: {
		openSerialPort: 10,
		controller: 3,
		sendData: 3,
		nodeInterview: 5,
	},
	preserveUnknownValues: false,
	disableOptimisticValueUpdate: false,
	// By default enable soft reset unless the env variable is set
	enableSoftReset: !process.env.ZWAVEJS_DISABLE_SOFT_RESET,
	interview: {
		queryAllUserCodes: false,
	},
	storage: {
		driver: fsExtra,
		cacheDir: path.resolve(libraryRootDir, "cache"),
		lockDir: process.env.ZWAVEJS_LOCK_DIRECTORY,
		throttle: "normal",
	},
	preferences: {
		scales: {},
	},
};

/** Ensures that the options are valid */
function checkOptions(options: ZWaveOptions): void {
	if (options.timeouts.ack < 1) {
		throw new ZWaveError(
			`The ACK timeout must be positive!`,
			ZWaveErrorCodes.Driver_InvalidOptions,
		);
	}
	if (options.timeouts.byte < 1) {
		throw new ZWaveError(
			`The BYTE timeout must be positive!`,
			ZWaveErrorCodes.Driver_InvalidOptions,
		);
	}
	if (options.timeouts.response < 500 || options.timeouts.response > 20000) {
		throw new ZWaveError(
			`The Response timeout must be between 500 and 20000 milliseconds!`,
			ZWaveErrorCodes.Driver_InvalidOptions,
		);
	}
	if (options.timeouts.report < 500 || options.timeouts.report > 10000) {
		throw new ZWaveError(
			`The Report timeout must be between 500 and 10000 milliseconds!`,
			ZWaveErrorCodes.Driver_InvalidOptions,
		);
	}
	if (options.timeouts.nonce < 3000 || options.timeouts.nonce > 20000) {
		throw new ZWaveError(
			`The Nonce timeout must be between 3000 and 20000 milliseconds!`,
			ZWaveErrorCodes.Driver_InvalidOptions,
		);
	}
	if (options.timeouts.sendDataCallback < 10000) {
		throw new ZWaveError(
			`The Send Data Callback timeout must be at least 10000 milliseconds!`,
			ZWaveErrorCodes.Driver_InvalidOptions,
		);
	}
	if (
		options.timeouts.serialAPIStarted < 1000 ||
		options.timeouts.serialAPIStarted > 30000
	) {
		throw new ZWaveError(
			`The Serial API started timeout must be between 1000 and 30000 milliseconds!`,
			ZWaveErrorCodes.Driver_InvalidOptions,
		);
	}
	if (options.securityKeys != undefined) {
		const keys = Object.entries(options.securityKeys);
		for (let i = 0; i < keys.length; i++) {
			const [secClass, key] = keys[i];
			if (key.length !== 16) {
				throw new ZWaveError(
					`The security key for class ${secClass} must be a buffer with length 16!`,
					ZWaveErrorCodes.Driver_InvalidOptions,
				);
			}
			if (keys.findIndex(([, k]) => k.equals(key)) !== i) {
				throw new ZWaveError(
					`The security key for class ${secClass} was used multiple times!`,
					ZWaveErrorCodes.Driver_InvalidOptions,
				);
			}
		}
	}
	if (options.attempts.controller < 1 || options.attempts.controller > 3) {
		throw new ZWaveError(
			`The Controller attempts must be between 1 and 3!`,
			ZWaveErrorCodes.Driver_InvalidOptions,
		);
	}
	if (
		options.attempts.sendData < 1 ||
		options.attempts.sendData > MAX_SEND_ATTEMPTS
	) {
		throw new ZWaveError(
			`The SendData attempts must be between 1 and ${MAX_SEND_ATTEMPTS}!`,
			ZWaveErrorCodes.Driver_InvalidOptions,
		);
	}
	if (
		options.attempts.nodeInterview < 1 ||
		options.attempts.nodeInterview > 10
	) {
		throw new ZWaveError(
			`The Node interview attempts must be between 1 and 10!`,
			ZWaveErrorCodes.Driver_InvalidOptions,
		);
	}

	if (options.inclusionUserCallbacks) {
		if (!isObject(options.inclusionUserCallbacks)) {
			throw new ZWaveError(
				`The inclusionUserCallbacks must be an object!`,
				ZWaveErrorCodes.Driver_InvalidOptions,
			);
		} else if (
			typeof options.inclusionUserCallbacks.grantSecurityClasses !==
				"function" ||
			typeof options.inclusionUserCallbacks.validateDSKAndEnterPIN !==
				"function" ||
			typeof options.inclusionUserCallbacks.abort !== "function"
		) {
			throw new ZWaveError(
				`The inclusionUserCallbacks must contain the following functions: grantSecurityClasses, validateDSKAndEnterPIN, abort!`,
				ZWaveErrorCodes.Driver_InvalidOptions,
			);
		}
	}
}

/**
 * Function signature for a message handler. The return type signals if the
 * message was handled (`true`) or further handlers should be called (`false`)
 */
export type RequestHandler<T extends Message = Message> = (
	msg: T,
) => boolean | Promise<boolean>;
interface RequestHandlerEntry<T extends Message = Message> {
	invoke: RequestHandler<T>;
	oneTime: boolean;
}

interface AwaitedThing<T> {
	handler: (thing: T) => void;
	timeout?: NodeJS.Timeout;
	predicate: (msg: T) => boolean;
	refreshPredicate?: (msg: T) => boolean;
}

type AwaitedMessageEntry = AwaitedThing<Message>;
type AwaitedCommandEntry = AwaitedThing<ICommandClass>;
export type AwaitedBootloaderChunkEntry = AwaitedThing<BootloaderChunk>;

interface TransportServiceSession {
	fragmentSize: number;
	interpreter: TransportServiceRXInterpreter;
}

interface Sessions {
	/** A map of all current Transport Service sessions that may still receive updates */
	transportService: Map<number, TransportServiceSession>;
	/** A map of all current supervision sessions that may still receive updates */
	supervision: Map<number, SupervisionUpdateHandler>;
}

// Strongly type the event emitter events
export interface DriverEventCallbacks {
	"driver ready": () => void;
	"bootloader ready": () => void;
	"all nodes ready": () => void;
	error: (err: Error) => void;
}

export type DriverEvents = Extract<keyof DriverEventCallbacks, string>;

/**
 * The driver is the core of this library. It controls the serial interface,
 * handles transmission and receipt of messages and manages the network cache.
 * Any action you want to perform on the Z-Wave network must go through a driver
 * instance or its associated nodes.
 */
export class Driver
	extends TypedEventEmitter<DriverEventCallbacks>
	implements ZWaveApplicationHost
{
	public constructor(
		private port: string | ZWaveSerialPortImplementation,
		options?: DeepPartial<ZWaveOptions>,
	) {
		super();

		// Ensure the given serial port is valid
		if (
			typeof port !== "string" &&
			!isZWaveSerialPortImplementation(port)
		) {
			throw new ZWaveError(
				`The port must be a string or a valid custom serial port implementation!`,
				ZWaveErrorCodes.Driver_InvalidOptions,
			);
		}

		// merge given options with defaults
		this._options = mergeDeep(options, defaultOptions) as ZWaveOptions;
		// And make sure they contain valid values
		checkOptions(this._options);
		if (options?.userAgent) {
			if (!isObject(options.userAgent)) {
				throw new ZWaveError(
					`The userAgent property must be an object!`,
					ZWaveErrorCodes.Driver_InvalidOptions,
				);
			}

			this.updateUserAgent(options.userAgent);
		}

		// Initialize logging
		this._logContainer = new ZWaveLogContainer(this._options.logConfig);
		this._driverLog = new DriverLogger(this, this._logContainer);
		this._controllerLog = new ControllerLogger(this._logContainer);

		// Initialize the cache
		this.cacheDir = this._options.storage.cacheDir;

		// Initialize config manager
		this.configManager = new ConfigManager({
			logContainer: this._logContainer,
			deviceConfigPriorityDir:
				this._options.storage.deviceConfigPriorityDir,
		});

		// And initialize but don't start the send thread machine
		const sendThreadMachine = createSendThreadMachine(
			{
				sendData: this.writeSerial.bind(this),
				createSendDataAbort: () => new SendDataAbort(this),
				notifyUnsolicited: (msg) => {
					void this.handleUnsolicitedMessage(msg);
				},
				notifyRetry: (
					command,
					lastError,
					message,
					attempts,
					maxAttempts,
					delay,
				) => {
					if (command === "SendData") {
						this.controllerLog.logNode(
							message.getNodeId() ?? 255,
							`did not respond after ${attempts}/${maxAttempts} attempts. Scheduling next try in ${delay} ms.`,
							"warn",
						);
					} else {
						// Translate the error into a better one
						let errorReason: string;
						switch (lastError) {
							case "response timeout":
								errorReason = "No response from controller";
								this._controller?.incrementStatistics(
									"timeoutResponse",
								);
								break;
							case "callback timeout":
								errorReason = "No callback from controller";
								this._controller?.incrementStatistics(
									"timeoutCallback",
								);
								break;
							case "response NOK":
								errorReason =
									"The controller response indicated failure";
								break;
							case "callback NOK":
								errorReason =
									"The controller callback indicated failure";
								break;
							case "ACK timeout":
								this._controller?.incrementStatistics(
									"timeoutACK",
								);
							// fall through
							case "CAN":
							case "NAK":
							default:
								errorReason =
									"Failed to execute controller command";
								break;
						}
						this.controllerLog.print(
							`${errorReason} after ${attempts}/${maxAttempts} attempts. Scheduling next try in ${delay} ms.`,
							"warn",
						);
					}
				},
				timestamp: highResTimestamp,
				rejectTransaction: (transaction, error) => {
					// If a node failed to respond in time, it might be sleeping
					if (this.isMissingNodeACK(transaction, error)) {
						if (this.handleMissingNodeACK(transaction as any))
							return;
					}

					// If the transaction was already started, we need to throw the error into the message generator
					// so it correctly gets ended. Otherwise just reject the result promise
					if (transaction.parts.self) {
						// eslint-disable-next-line @typescript-eslint/no-empty-function
						transaction.parts.self.throw(error).catch(() => {});
					} else {
						transaction.promise.reject(error);
					}
				},
				resolveTransaction: (transaction, result) => {
					// If the transaction was already started, we need to end the message generator early by throwing
					// the result. Otherwise just resolve the result promise
					if (transaction.parts.self) {
						// eslint-disable-next-line @typescript-eslint/no-empty-function
						transaction.parts.self.throw(result).catch(() => {});
					} else {
						transaction.promise.resolve(result);
					}
				},
				logOutgoingMessage: (msg: Message) => {
					this.driverLog.logMessage(msg, {
						direction: "outbound",
					});
					if (process.env.NODE_ENV !== "test") {
						// Enrich error data in case something goes wrong
						Sentry.addBreadcrumb({
							category: "message",
							timestamp: Date.now() / 1000,
							type: "debug",
							data: {
								direction: "outbound",
								msgType: msg.type,
								functionType: msg.functionType,
								name: msg.constructor.name,
								nodeId: msg.getNodeId(),
								...msg.toLogEntry(),
							},
						});
					}
				},
				log: this.driverLog.print.bind(this.driverLog),
				logQueue: this.driverLog.sendQueue.bind(this.driverLog),
			},
			pick(this._options, ["timeouts", "attempts"]),
		);
		this.sendThread = interpret(sendThreadMachine);
		this._sendThreadIdle = false;

		this.sendThread.onTransition((state) => {
			if (state.changed) {
				this.sendThreadIdle = state.matches("idle");
			}
		});

		// For debugging
		// this.sendThread.onTransition((state) => {
		// 	if (state.changed)
		// 		this.driverLog.print(
		// 			`send thread state: ${state.toStrings().join("->")}`,
		// 			"verbose",
		// 		);
		// });
		// this.sendThread.onEvent((evt) => {
		// 	if (evt.type === "forward") {
		// 		this.driverLog.print(
		// 			// @ts-ignore
		// 			`forwarding event: ${evt.payload.type} from ${evt.from} to ${evt.to}`,
		// 			"verbose",
		// 		);
		// 	} else {
		// 		this.driverLog.print(
		// 			`send thread event: ${evt.type}`,
		// 			"verbose",
		// 		);
		// 	}
		// });
	}

	/** The serial port instance */
	private serial: ZWaveSerialPortBase | undefined;
	/** An instance of the Send Thread state machine */
	private sendThread: SendThreadInterpreter;

	private _sendThreadIdle: boolean;
	/** Whether the Send Thread is currently idle */
	public get sendThreadIdle(): boolean {
		return this._sendThreadIdle;
	}
	private set sendThreadIdle(value: boolean) {
		if (this._sendThreadIdle !== value) {
			this._sendThreadIdle = value;
			this.handleSendThreadIdleChange(value);
		}
	}

	/** A map of handlers for all sorts of requests */
	private requestHandlers = new Map<FunctionType, RequestHandlerEntry[]>();
	/** A map of awaited messages */
	private awaitedMessages: AwaitedMessageEntry[] = [];
	/** A map of awaited commands */
	private awaitedCommands: AwaitedCommandEntry[] = [];
	/** A map of awaited chunks from the bootloader */
	private awaitedBootloaderChunks: AwaitedBootloaderChunkEntry[] = [];

	/** A map of Node ID -> ongoing sessions */
	private nodeSessions = new Map<number, Sessions>();
	private ensureNodeSessions(nodeId: number): Sessions {
		if (!this.nodeSessions.has(nodeId)) {
			this.nodeSessions.set(nodeId, {
				transportService: new Map(),
				supervision: new Map(),
			});
		}
		return this.nodeSessions.get(nodeId)!;
	}

	public readonly cacheDir: string;

	private _valueDB: JsonlDB | undefined;
	/** @internal */
	public get valueDB(): JsonlDB | undefined {
		return this._valueDB;
	}
	private _metadataDB: JsonlDB<ValueMetadata> | undefined;
	/** @internal */
	public get metadataDB(): JsonlDB<ValueMetadata> | undefined {
		return this._metadataDB;
	}
	private _networkCache: JsonlDB<any> | undefined;
	/** @internal */
	public get networkCache(): JsonlDB<any> {
		if (this._networkCache == undefined) {
			throw new ZWaveError(
				"The network cache was not yet initialized!",
				ZWaveErrorCodes.Driver_NotReady,
			);
		}
		return this._networkCache;
	}

	public readonly configManager: ConfigManager;
	public get configVersion(): string {
		return (
			this.configManager?.configVersion ??
			packageJson?.dependencies?.["@zwave-js/config"] ??
			libVersion
		);
	}

	private _logContainer: ZWaveLogContainer;
	private _driverLog: DriverLogger;
	/** @internal */
	public get driverLog(): DriverLogger {
		return this._driverLog;
	}

	private _controllerLog: ControllerLogger;
	/**
	 * **!!! INTERNAL !!!**
	 *
	 * Not intended to be used by applications
	 */
	public get controllerLog(): ControllerLogger {
		return this._controllerLog;
	}

	private _controller: ZWaveController | undefined;
	/** Encapsulates information about the Z-Wave controller and provides access to its nodes */
	public get controller(): ZWaveController {
		if (this._controller == undefined) {
			throw new ZWaveError(
				"The controller is not yet ready!",
				ZWaveErrorCodes.Driver_NotReady,
			);
		}
		return this._controller;
	}

	/** While in bootloader mode, this encapsulates information about the bootloader and its state */
	private _bootloader: Bootloader | undefined;
	/** @internal */
	public get bootloader(): Bootloader {
		if (this._bootloader == undefined) {
			throw new ZWaveError(
				"The controller is not in bootloader mode!",
				ZWaveErrorCodes.Driver_NotReady,
			);
		}
		return this._bootloader;
	}

	public isInBootloader(): boolean {
		return this._bootloader != undefined;
	}

	private _securityManager: SecurityManager | undefined;
	/**
	 * **!!! INTERNAL !!!**
	 *
	 * Not intended to be used by applications
	 */
	public get securityManager(): SecurityManager | undefined {
		return this._securityManager;
	}

	private _securityManager2: SecurityManager2 | undefined;
	/**
	 * **!!! INTERNAL !!!**
	 *
	 * Not intended to be used by applications
	 */
	public get securityManager2(): SecurityManager2 | undefined {
		return this._securityManager2;
	}

	/**
	 * **!!! INTERNAL !!!**
	 *
	 * Not intended to be used by applications. Use `controller.homeId` instead!
	 */
	public get homeId(): number {
		// This is needed for the ZWaveHost interface
		return this.controller.homeId!;
	}

	/**
	 * **!!! INTERNAL !!!**
	 *
	 * Not intended to be used by applications. Use `controller.ownNodeId` instead!
	 */
	public get ownNodeId(): number {
		// This is needed for the ZWaveHost interface
		return this.controller.ownNodeId!;
	}

	/**
	 * **!!! INTERNAL !!!**
	 *
	 * Not intended to be used by applications. Use `controller.nodes` instead!
	 */
	public get nodes(): ReadonlyThrowingMap<number, ZWaveNode> {
		// This is needed for the ZWaveHost interface
		return this.controller.nodes;
	}

	public getNodeUnsafe(msg: Message): ZWaveNode | undefined {
		const nodeId = msg.getNodeId();
		if (nodeId != undefined) return this.controller.nodes.get(nodeId);
	}

	public tryGetEndpoint(cc: CommandClass): Endpoint | undefined {
		if (cc.isSinglecast()) {
			return this.controller.nodes
				.get(cc.nodeId)
				?.getEndpoint(cc.endpointIndex);
		}
	}

	/**
	 * **!!! INTERNAL !!!**
	 *
	 * Not intended to be used by applications
	 */
	public getValueDB(nodeId: number): ValueDB {
		// This is needed for the ZWaveHost interface
		const node = this.controller.nodes.getOrThrow(nodeId);
		return node.valueDB;
	}

	/**
	 * **!!! INTERNAL !!!**
	 *
	 * Not intended to be used by applications
	 */
	public tryGetValueDB(nodeId: number): ValueDB | undefined {
		// This is needed for the ZWaveHost interface
		const node = this.controller.nodes.get(nodeId);
		return node?.valueDB;
	}

	public getDeviceConfig(nodeId: number): DeviceConfig | undefined {
		// This is needed for the ZWaveHost interface
		return this.controller.nodes.get(nodeId)?.deviceConfig;
	}

	public getHighestSecurityClass(nodeId: number): SecurityClass | undefined {
		// This is needed for the ZWaveHost interface
		const node = this.controller.nodes.getOrThrow(nodeId);
		return node.getHighestSecurityClass();
	}

	public hasSecurityClass(
		nodeId: number,
		securityClass: SecurityClass,
	): Maybe<boolean> {
		// This is needed for the ZWaveHost interface
		const node = this.controller.nodes.getOrThrow(nodeId);
		return node.hasSecurityClass(securityClass);
	}

	/**
	 * **!!! INTERNAL !!!**
	 *
	 * Not intended to be used by applications
	 */
	public setSecurityClass(
		nodeId: number,
		securityClass: SecurityClass,
		granted: boolean,
	): void {
		// This is needed for the ZWaveHost interface
		const node = this.controller.nodes.getOrThrow(nodeId);
		node.setSecurityClass(securityClass, granted);
	}

	/**
	 * **!!! INTERNAL !!!**
	 *
	 * Not intended to be used by applications. Use `node.isControllerNode` instead!
	 */
	public isControllerNode(nodeId: number): boolean {
		// This is needed for the ZWaveHost interface
		return nodeId === this.ownNodeId;
	}

	/** Updates the logging configuration without having to restart the driver. */
	public updateLogConfig(config: DeepPartial<LogConfig>): void {
		this._logContainer.updateConfiguration(config);
	}

	/** Returns the current logging configuration. */
	public getLogConfig(): LogConfig {
		return this._logContainer.getConfiguration();
	}

	/** Updates the preferred sensor scales to use for node queries */
	public setPreferredScales(
		scales: ZWaveOptions["preferences"]["scales"],
	): void {
		this._options.preferences.scales = mergeDeep(
			defaultOptions.preferences.scales,
			scales,
		);
	}

	/** Enumerates all existing serial ports */
	public static async enumerateSerialPorts(): Promise<string[]> {
		const ports = await SerialPort.list();
		return ports.map((port) => port.path);
	}

	/** Updates a subset of the driver options on the fly */
	public updateOptions(options: DeepPartial<EditableZWaveOptions>): void {
		// This code is called from user code, so we need to make sure no options were passed
		// which we are not able to update on the fly
		const safeOptions = pick(options, [
			"disableOptimisticValueUpdate",
			"emitValueUpdateAfterSetValue",
			"inclusionUserCallbacks",
			"interview",
			"preferences",
			"preserveUnknownValues",
		]);

		// Create a new deep-merged copy of the options so we can check them for validity
		// without affecting our own options
		const newOptions = mergeDeep(
			cloneDeep(this._options),
			safeOptions,
			true,
		) as ZWaveOptions;
		checkOptions(newOptions);

		if (options.userAgent && !isObject(options.userAgent)) {
			throw new ZWaveError(
				`The userAgent property must be an object!`,
				ZWaveErrorCodes.Driver_InvalidOptions,
			);
		}

		// All good, update the options
		this._options = newOptions;

		if (options.logConfig) {
			this.updateLogConfig(options.logConfig);
		}

		if (options.userAgent) {
			this.updateUserAgent(options.userAgent);
		}
	}

	private _options: ZWaveOptions;
	public get options(): Readonly<ZWaveOptions> {
		return this._options;
	}

	private _wasStarted: boolean = false;
	private _isOpen: boolean = false;

	/** Start the driver */
	public async start(): Promise<void> {
		// avoid starting twice
		if (this.wasDestroyed) {
			throw new ZWaveError(
				"The driver was destroyed. Create a new instance and start that one.",
				ZWaveErrorCodes.Driver_Destroyed,
			);
		}
		if (this._wasStarted) return Promise.resolve();
		this._wasStarted = true;

		// Enforce that an error handler is attached, except for testing with a mocked serialport
		if (
			!this._options.testingHooks &&
			(this as unknown as EventEmitter).listenerCount("error") === 0
		) {
			throw new ZWaveError(
				`Before starting the driver, a handler for the "error" event must be attached.`,
				ZWaveErrorCodes.Driver_NoErrorHandler,
			);
		}

		const spOpenPromise = createDeferredPromise();

		// Log which version is running
		this.driverLog.print(libNameString, "info");
		this.driverLog.print(`version ${libVersion}`, "info");
		this.driverLog.print("", "info");

		this.driverLog.print("starting driver...");
		this.sendThread.start();

		// Open the serial port
		if (typeof this.port === "string") {
			if (this.port.startsWith("tcp://")) {
				const url = new URL(this.port);
				this.driverLog.print(`opening serial port ${this.port}`);
				this.serial = new ZWaveSocket(
					{
						host: url.hostname,
						port: parseInt(url.port),
					},
					this._logContainer,
				);
			} else {
				this.driverLog.print(`opening serial port ${this.port}`);
				this.serial = new ZWaveSerialPort(
					this.port,
					this._logContainer,
					this._options.testingHooks?.serialPortBinding,
				);
			}
		} else {
			this.driverLog.print(
				"opening serial port using the provided custom implementation",
			);
			this.serial = new ZWaveSerialPortBase(
				this.port,
				this._logContainer,
			);
		}
		this.serial
			.on("data", this.serialport_onData.bind(this))
			.on("bootloaderData", this.serialport_onBootloaderData.bind(this))
			.on("error", (err) => {
				if (this.isSoftResetting && !this.serial?.isOpen) {
					// A disconnection while soft resetting is to be expected
					return;
				} else if (!this._isOpen) {
					// tryOpenSerialport takes care of error handling
					return;
				}

				const message = `Serial port errored: ${err.message}`;
				this.driverLog.print(message, "error");

				const error = new ZWaveError(
					message,
					ZWaveErrorCodes.Driver_Failed,
				);
				this.emit("error", error);

				void this.destroy();
			});
		// If the port is already open, close it first
		if (this.serial.isOpen) await this.serial.close();

		// IMPORTANT: Test code expects the open promise to be created and returned synchronously
		// Everything async (including opening the serial port) must happen in the setImmediate callback

		// asynchronously open the serial port
		setImmediate(async () => {
			try {
				await this.openSerialport();
			} catch (e) {
				spOpenPromise.reject(e);
				void this.destroy();
				return;
			}

			this.driverLog.print("serial port opened");
			this._isOpen = true;
			spOpenPromise.resolve();

			if (
				typeof this._options.testingHooks?.onSerialPortOpen ===
				"function"
			) {
				await this._options.testingHooks.onSerialPortOpen(this.serial!);
			}

			// Perform initialization sequence
			await this.writeHeader(MessageHeaders.NAK);
			// Per the specs, this should be followed by a soft-reset but we need to be able
			// to handle sticks that don't support the soft reset command. Therefore we do it
			// after opening the value DBs

			if (!this._options.testingHooks?.skipBootloaderCheck) {
				// After an incomplete firmware upgrade, we might be stuck in the bootloader
				// Therefore wait a short amount of time to see if the serialport detects bootloader mode.
				// If we are, the bootloader will reply with its menu.
				await wait(1000);
				if (this._bootloader) {
					this.driverLog.print(
						"Controller is in bootloader, attempting to recover...",
						"warn",
					);
					await this.leaveBootloaderInternal();

					// Wait a short time again. If we're in bootloader mode again, we're stuck
					await wait(1000);
					if (this._bootloader) {
						if (this._options.allowBootloaderOnly) {
							this.driverLog.print(
								"Failed to recover from bootloader. Staying in bootloader mode as requested.",
								"warn",
							);
							// Needed for the OTW feature to be available
							this._controller = new ZWaveController(this, true);
							this.emit("bootloader ready");
						} else {
							const message =
								"Failed to recover from bootloader. Please flash a new firmware to continue...";
							this.driverLog.print(message, "error");
							this.emit(
								"error",
								new ZWaveError(
									message,
									ZWaveErrorCodes.Driver_Failed,
								),
							);
							void this.destroy();
						}

						return;
					}
				}
			}

			// Try to create the cache directory. This can fail, in which case we should expose a good error message
			try {
				await this._options.storage.driver.ensureDir(this.cacheDir);
			} catch (e) {
				let message: string;
				if (
					/\.yarn[/\\]cache[/\\]zwave-js/i.test(
						getErrorMessage(e, true),
					)
				) {
					message = `Failed to create the cache directory. When using Yarn PnP, you need to change the location with the "storage.cacheDir" driver option.`;
				} else {
					message = `Failed to create the cache directory. Please make sure that it is writable or change the location with the "storage.cacheDir" driver option.`;
				}
				this.driverLog.print(message, "error");
				this.emit(
					"error",
					new ZWaveError(message, ZWaveErrorCodes.Driver_Failed),
				);
				void this.destroy();
				return;
			}

			// Load the necessary configuration
			if (this._options.testingHooks?.loadConfiguration !== false) {
				this.driverLog.print("loading configuration...");
				try {
					await this.configManager.loadAll();
				} catch (e) {
					const message = `Failed to load the configuration: ${getErrorMessage(
						e,
					)}`;
					this.driverLog.print(message, "error");
					this.emit(
						"error",
						new ZWaveError(message, ZWaveErrorCodes.Driver_Failed),
					);
					void this.destroy();
					return;
				}
			}

			this.driverLog.print("beginning interview...");
			try {
				await this.initializeControllerAndNodes();
			} catch (e) {
				let message: string;
				if (
					isZWaveError(e) &&
					e.code === ZWaveErrorCodes.Controller_MessageDropped
				) {
					message = `Failed to initialize the driver, no response from the controller. Are you sure this is a Z-Wave controller?`;
				} else {
					message = `Failed to initialize the driver: ${getErrorMessage(
						e,
						true,
					)}`;
				}
				this.driverLog.print(message, "error");
				this.emit(
					"error",
					new ZWaveError(message, ZWaveErrorCodes.Driver_Failed),
				);
				void this.destroy();
				return;
			}
		});

		return spOpenPromise;
	}

	private _controllerInterviewed: boolean = false;
	private _nodesReady = new Set<number>();
	private _nodesReadyEventEmitted: boolean = false;

	private async openSerialport(): Promise<void> {
		let lastError: unknown;
		// After a reset, the serial port may need a few seconds until we can open it - try a few times
		for (
			let attempt = 1;
			attempt <= this._options.attempts.openSerialPort;
			attempt++
		) {
			try {
				await this.serial!.open();
				return;
			} catch (e) {
				lastError = e;
			}
			if (attempt < this._options.attempts.openSerialPort) {
				await wait(1000);
			}
		}

		const message = `Failed to open the serial port: ${getErrorMessage(
			lastError,
		)}`;
		this.driverLog.print(message, "error");

		throw new ZWaveError(message, ZWaveErrorCodes.Driver_Failed);
	}

	/** Indicates whether all nodes are ready, i.e. the "all nodes ready" event has been emitted */
	public get allNodesReady(): boolean {
		return this._nodesReadyEventEmitted;
	}

	private getJsonlDBOptions(): JsonlDBOptions<any> {
		const options: JsonlDBOptions<any> = {
			ignoreReadErrors: true,
			...throttlePresets[this._options.storage.throttle],
		};
		if (this._options.storage.lockDir) {
			options.lockfile = {
				directory: this._options.storage.lockDir,
			};
		}
		return options;
	}

	private async initNetworkCache(homeId: number): Promise<void> {
		const options = this.getJsonlDBOptions();

		const networkCacheFile = path.join(
			this.cacheDir,
			`${homeId.toString(16)}.jsonl`,
		);
		this._networkCache = new JsonlDB(networkCacheFile, {
			...options,
			serializer: (key, value) =>
				serializeNetworkCacheValue(this, key, value),
			reviver: (key, value) =>
				deserializeNetworkCacheValue(this, key, value),
		});
		await this._networkCache.open();

		if (process.env.NO_CACHE === "true") {
			// Since the network cache is append-only, we need to
			// clear it if the cache should be ignored
			this._networkCache.clear();
		}
	}

	private async initValueDBs(homeId: number): Promise<void> {
		const options = this.getJsonlDBOptions();

		const valueDBFile = path.join(
			this.cacheDir,
			`${homeId.toString(16)}.values.jsonl`,
		);
		this._valueDB = new JsonlDB(valueDBFile, {
			...options,
			enableTimestamps: true,
			reviver: (key, value) => deserializeCacheValue(value),
			serializer: (key, value) => serializeCacheValue(value),
		});
		await this._valueDB.open();

		const metadataDBFile = path.join(
			this.cacheDir,
			`${homeId.toString(16)}.metadata.jsonl`,
		);
		this._metadataDB = new JsonlDB(metadataDBFile, options);
		await this._metadataDB.open();

		if (process.env.NO_CACHE === "true") {
			// Since value/metadata DBs are append-only, we need to
			// clear them if the cache should be ignored
			this._valueDB.clear();
			this._metadataDB.clear();
		}
	}

	private async performCacheMigration(): Promise<void> {
		if (
			!this._controller ||
			!this.controller.homeId ||
			!this._networkCache ||
			!this._valueDB
		) {
			return;
		}

		// In v9, the network cache was switched from a json file to use a Jsonl-DB
		// Therefore the legacy cache file must be migrated to the new format
		if (this._networkCache.size === 0) {
			// version the cache format, so migrations in the future are easier
			this._networkCache.set("cacheFormat", 1);

			try {
				await migrateLegacyNetworkCache(
					this,
					this.controller.homeId,
					this._networkCache,
					this._valueDB,
					this._options.storage.driver,
					this.cacheDir,
				);

				// Go through the value DB and remove all keys referencing commandClass -1, which used to be a
				// hacky way to store non-CC specific values
				for (const key of this._valueDB.keys()) {
					if (-1 === key.indexOf(`,"commandClass":-1,`)) {
						continue;
					}
					this._valueDB.delete(key);
				}
			} catch (e) {
				const message = `Migrating the legacy cache file to jsonl failed: ${getErrorMessage(
					e,
					true,
				)}`;
				this.driverLog.print(message, "error");
			}
		}
	}

	/**
	 * Initializes the variables for controller and nodes,
	 * adds event handlers and starts the interview process.
	 */
	private async initializeControllerAndNodes(): Promise<void> {
		if (this._controller == undefined) {
			this._controller = new ZWaveController(this);
			this._controller
				.on("node added", this.onNodeAdded.bind(this))
				.on("node removed", this.onNodeRemoved.bind(this));
		}

		if (!this._options.testingHooks?.skipControllerIdentification) {
			// Determine controller IDs to open the Value DBs
			// We need to do this first because some older controllers, especially the UZB1 and
			// some 500-series sticks in virtualized environments don't respond after a soft reset

			// No need to initialize databases if skipInterview is true, because it is only used in some
			// Driver unit tests that don't need access to them

			// Identify the controller and determine if it supports soft reset
			await this.controller.identify();
			await this.initNetworkCache(this.controller.homeId!);

			if (this._options.enableSoftReset && !this.maySoftReset()) {
				this.driverLog.print(
					`Soft reset is enabled through config, but this stick does not support it.`,
					"warn",
				);
				this._options.enableSoftReset = false;
			}

			if (this._options.enableSoftReset) {
				try {
					await this.softResetInternal(false);
				} catch (e) {
					if (
						isZWaveError(e) &&
						e.code === ZWaveErrorCodes.Driver_Failed
					) {
						// Remember that soft reset is not supported by this stick
						this.driverLog.print(
							"Soft reset seems not to be supported by this stick, disabling it.",
							"warn",
						);
						this.controller.supportsSoftReset = false;
						// Then fail the driver
						await this.destroy();
						return;
					}
				}
			}

			// There are situations where a controller claims it has the ID 0,
			// which isn't valid. In this case try again after having soft-reset the stick
			if (
				this.controller.ownNodeId === 0 &&
				this._options.enableSoftReset
			) {
				this.driverLog.print(
					`Controller identification returned invalid node ID 0 - trying again...`,
					"warn",
				);
				// We might end up with a different home ID, so close the cache before re-identifying the controller
				await this._networkCache?.close();
				await this.controller.identify();
				await this.initNetworkCache(this.controller.homeId!);
			}

			if (this.controller.ownNodeId === 0) {
				this.driverLog.print(
					`Controller identification returned invalid node ID 0`,
					"error",
				);
				await this.destroy();
				return;
			}

			// now that we know the home ID, we can open the databases
			await this.initValueDBs(this.controller.homeId!);
			await this.performCacheMigration();

			// Interview the controller.
			await this._controller.interview(async () => {
				// Try to restore the network information from the cache
				if (process.env.NO_CACHE !== "true") {
					await this.restoreNetworkStructureFromCache();
				}
			});

			// Auto-enable smart start inclusion
			this._controller.autoProvisionSmartStart();
		}

		// Set up the S0 security manager. We can only do that after the controller
		// interview because we need to know the controller node id.
		const S0Key = this._options.securityKeys?.S0_Legacy;
		if (S0Key) {
			this.driverLog.print(
				"Network key for S0 configured, enabling S0 security manager...",
			);
			this._securityManager = new SecurityManager({
				networkKey: S0Key,
				ownNodeId: this._controller.ownNodeId!,
				nonceTimeout: this._options.timeouts.nonce,
			});
		} else {
			this.driverLog.print(
				"No network key for S0 configured, communication with secure (S0) devices won't work!",
				"warn",
			);
		}

		// The S2 security manager could be initialized earlier, but we do it here for consistency
		if (
			this._options.securityKeys &&
			// Only set it up if we have security keys for at least one S2 security class
			Object.keys(this._options.securityKeys).some(
				(key) =>
					key.startsWith("S2_") &&
					key in SecurityClass &&
					securityClassIsS2((SecurityClass as any)[key]),
			)
		) {
			this.driverLog.print(
				"At least one network key for S2 configured, enabling S2 security manager...",
			);
			this._securityManager2 = new SecurityManager2();
			// Set up all keys
			for (const secClass of [
				"S2_Unauthenticated",
				"S2_Authenticated",
				"S2_AccessControl",
				"S0_Legacy",
			] as const) {
				const key = this._options.securityKeys[secClass];
				if (key) {
					this._securityManager2.setKey(SecurityClass[secClass], key);
				}
			}
		} else {
			this.driverLog.print(
				"No network key for S2 configured, communication with secure (S2) devices won't work!",
				"warn",
			);
		}

		// in any case we need to emit the driver ready event here
		this._controllerInterviewed = true;
		this.driverLog.print("driver ready");
		this.emit("driver ready");

		// Add event handlers for the nodes
		for (const node of this._controller.nodes.values()) {
			this.addNodeEventHandlers(node);
		}
		// Before interviewing nodes reset our knowledge about their ready state
		this._nodesReady.clear();
		this._nodesReadyEventEmitted = false;

		if (!this._options.testingHooks?.skipNodeInterview) {
			// Now interview all nodes
			// First complete the controller interview
			const controllerNode = this._controller.nodes.get(
				this._controller.ownNodeId!,
			)!;
			await this.interviewNodeInternal(controllerNode);

			// Then do all the nodes in parallel
			for (const node of this._controller.nodes.values()) {
				if (node.id === this._controller.ownNodeId) {
					// The controller is always alive
					node.markAsAlive();
					continue;
				} else if (node.canSleep) {
					// A node that can sleep should be assumed to be sleeping after resuming from cache
					node.markAsAsleep();
				}

				void (async () => {
					// Continue the interview if necessary. If that is not necessary, at least
					// determine the node's status
					if (node.interviewStage < InterviewStage.Complete) {
						// don't await the interview, because it may take a very long time
						// if a node is asleep
						await this.interviewNodeInternal(node);
					} else if (node.isListening || node.isFrequentListening) {
						// Ping non-sleeping nodes to determine their status
						await node.ping();
					}

					// Previous versions of zwave-js didn't configure the SUC return route. Make sure each node has one
					// and remember that we did. If the node is not responsive - tough luck, try again next time
					if (
						!node.hasSUCReturnRoute &&
						node.status !== NodeStatus.Dead
					) {
						node.hasSUCReturnRoute =
							await this.controller.assignSUCReturnRoute(node.id);
					}
				})();
			}

			// If we only have sleeping nodes or a controller-only network, the send
			// thread is idle before the driver gets marked ready, the idle tasks won't be triggered.
			// So do it manually.
			this.handleSendThreadIdleChange(this.sendThreadIdle);
		}
	}

	private autoRefreshNodeValueTimers = new Map<number, NodeJS.Timeout>();

	private retryNodeInterviewTimeouts = new Map<number, NodeJS.Timeout>();
	/**
	 * @internal
	 * Starts or resumes the interview of a Z-Wave node. It is advised to NOT
	 * await this method as it can take a very long time (minutes to hours)!
	 *
	 * WARNING: Do not call this method from application code. To refresh the information
	 * for a specific node, use `node.refreshInfo()` instead
	 */
	public async interviewNodeInternal(node: ZWaveNode): Promise<void> {
		if (node.interviewStage === InterviewStage.Complete) {
			return;
		}

		// Avoid having multiple restart timeouts active
		if (this.retryNodeInterviewTimeouts.has(node.id)) {
			clearTimeout(this.retryNodeInterviewTimeouts.get(node.id));
			this.retryNodeInterviewTimeouts.delete(node.id);
		}

		// Drop all pending messages that come from a previous interview attempt
		this.rejectTransactions(
			(t) =>
				t.message.getNodeId() === node.id &&
				(t.priority === MessagePriority.NodeQuery ||
					t.tag === "interview"),
			"The interview was restarted",
			ZWaveErrorCodes.Controller_InterviewRestarted,
		);

		const maxInterviewAttempts = this._options.attempts.nodeInterview;

		try {
			if (!(await node.interviewInternal())) {
				// Find out if we may retry the interview
				if (node.status === NodeStatus.Dead) {
					this.controllerLog.logNode(
						node.id,
						`Interview attempt (${node.interviewAttempts}/${maxInterviewAttempts}) failed, node is dead.`,
						"warn",
					);
					node.emit("interview failed", node, {
						errorMessage: "The node is dead",
						isFinal: true,
					});
				} else if (node.interviewAttempts < maxInterviewAttempts) {
					// This is most likely because the node is unable to handle our load of requests now. Give it some time
					const retryTimeout = Math.min(
						30000,
						node.interviewAttempts * 5000,
					);
					this.controllerLog.logNode(
						node.id,
						`Interview attempt ${node.interviewAttempts}/${maxInterviewAttempts} failed, retrying in ${retryTimeout} ms...`,
						"warn",
					);
					node.emit("interview failed", node, {
						errorMessage: `Attempt ${node.interviewAttempts}/${maxInterviewAttempts} failed`,
						isFinal: false,
						attempt: node.interviewAttempts,
						maxAttempts: maxInterviewAttempts,
					});
					// Schedule the retry and remember the timeout instance
					this.retryNodeInterviewTimeouts.set(
						node.id,
						setTimeout(() => {
							this.retryNodeInterviewTimeouts.delete(node.id);
							void this.interviewNodeInternal(node);
						}, retryTimeout).unref(),
					);
				} else {
					this.controllerLog.logNode(
						node.id,
						`Failed all interview attempts, giving up.`,
						"warn",
					);
					node.emit("interview failed", node, {
						errorMessage: `Maximum interview attempts reached`,
						isFinal: true,
						attempt: maxInterviewAttempts,
						maxAttempts: maxInterviewAttempts,
					});
				}
			} else if (
				node.manufacturerId != undefined &&
				node.productType != undefined &&
				node.productId != undefined &&
				node.firmwareVersion != undefined &&
				!node.deviceConfig &&
				process.env.NODE_ENV !== "test"
			) {
				// The interview succeeded, but we don't have a device config for this node.
				// Report it, so we can add a config file

				void reportMissingDeviceConfig(this, node as any).catch(
					// eslint-disable-next-line @typescript-eslint/no-empty-function
					() => {},
				);
			}
		} catch (e) {
			if (isZWaveError(e)) {
				if (
					e.code === ZWaveErrorCodes.Driver_NotReady ||
					e.code === ZWaveErrorCodes.Controller_NodeRemoved
				) {
					// This only happens when a node is removed during the interview - we don't log this
					return;
				} else if (
					e.code === ZWaveErrorCodes.Controller_InterviewRestarted
				) {
					// The interview was restarted by a user - we don't log this
					return;
				}
				this.controllerLog.logNode(
					node.id,
					`Error during node interview: ${e.message}`,
					"error",
				);
			} else {
				throw e;
			}
		}
	}

	/** Adds the necessary event handlers for a node instance */
	private addNodeEventHandlers(node: ZWaveNode): void {
		node.on("wake up", this.onNodeWakeUp.bind(this))
			.on("sleep", this.onNodeSleep.bind(this))
			.on("alive", this.onNodeAlive.bind(this))
			.on("dead", this.onNodeDead.bind(this))
			.on("interview completed", this.onNodeInterviewCompleted.bind(this))
			.on("ready", this.onNodeReady.bind(this))
			.on(
				"firmware update finished",
				this.onNodeFirmwareUpdated.bind(this),
			)
			.on("notification", this.onNodeNotification.bind(this));
	}

	/** Removes a node's event handlers that were added with addNodeEventHandlers */
	private removeNodeEventHandlers(node: ZWaveNode): void {
		node.removeAllListeners("wake up")
			.removeAllListeners("sleep")
			.removeAllListeners("alive")
			.removeAllListeners("dead")
			.removeAllListeners("interview completed")
			.removeAllListeners("ready")
			.removeAllListeners("firmware update finished")
			.removeAllListeners("notification");
	}

	/** Is called when a node wakes up */
	private onNodeWakeUp(node: ZWaveNode, oldStatus: NodeStatus): void {
		this.controllerLog.logNode(
			node.id,
			`The node is ${
				oldStatus === NodeStatus.Unknown ? "" : "now "
			}awake.`,
		);

		// Make sure to handle the pending messages as quickly as possible
		if (oldStatus === NodeStatus.Asleep) {
			this.sendThread.send({
				type: "reduce",
				reducer: ({ message }) => {
					// Ignore messages that are not for this node
					if (message.getNodeId() !== node.id)
						return { type: "keep" };
					// Resolve pings, so we don't need to send them (we know the node is awake)
					if (messageIsPing(message))
						return { type: "resolve", message: undefined };
					// Re-queue all other transactions for this node, so they get added in front of the others
					return { type: "requeue" };
				},
			});
		}
	}

	/** Is called when a node goes to sleep */
	private onNodeSleep(node: ZWaveNode, oldStatus: NodeStatus): void {
		this.controllerLog.logNode(
			node.id,
			`The node is ${
				oldStatus === NodeStatus.Unknown ? "" : "now "
			}asleep.`,
		);

		// Move all its pending messages to the WakeupQueue
		// This clears the current transaction and continues sending the next messages
		this.moveMessagesToWakeupQueue(node.id);
	}

	/** Is called when a previously dead node starts communicating again */
	private onNodeAlive(node: ZWaveNode, oldStatus: NodeStatus): void {
		this.controllerLog.logNode(
			node.id,
			`The node is ${
				oldStatus === NodeStatus.Unknown ? "" : "now "
			}alive.`,
		);
		if (
			oldStatus === NodeStatus.Dead &&
			node.interviewStage !== InterviewStage.Complete
		) {
			void this.interviewNodeInternal(node);
		}
	}

	/** Is called when a node is marked as dead */
	private onNodeDead(node: ZWaveNode, oldStatus: NodeStatus): void {
		this.controllerLog.logNode(
			node.id,
			`The node is ${
				oldStatus === NodeStatus.Unknown ? "" : "now "
			}dead.`,
		);

		// This could mean that we need to ignore it in the all nodes ready check,
		// so perform the check again
		this.checkAllNodesReady();
	}

	/** Is called when a node is ready to be used */
	private onNodeReady(node: ZWaveNode): void {
		this._nodesReady.add(node.id);
		this.controllerLog.logNode(node.id, "The node is ready to be used");

		// Regularly check if values of non-sleeping nodes need to be refreshed per the specs
		// For sleeping nodes this is done on wakeup
		if (this.autoRefreshNodeValueTimers.has(node.id)) {
			clearInterval(this.autoRefreshNodeValueTimers.get(node.id));
			this.autoRefreshNodeValueTimers.delete(node.id);
		}
		if (!node.canSleep) {
			// Randomize the interval so we don't get a flood of queries for all listening nodes
			const intervalMinutes = 50 + Math.random() * 20;
			this.autoRefreshNodeValueTimers.set(
				node.id,
				setInterval(() => {
					void node.autoRefreshValues().catch(() => {
						// ignore errors
					});
				}, timespan.minutes(intervalMinutes)).unref(),
			);
		}

		this.checkAllNodesReady();
	}

	/** Checks if all nodes are ready and emits the "all nodes ready" event if they are */
	private checkAllNodesReady(): void {
		// Only emit "all nodes ready" once
		if (this._nodesReadyEventEmitted) return;

		for (const [id, node] of this.controller.nodes) {
			// Ignore dead nodes or the all nodes ready event will never be emitted without physical user interaction
			if (node.status === NodeStatus.Dead) continue;

			if (!this._nodesReady.has(id)) return;
		}
		// All nodes are ready
		this.controllerLog.print("All nodes are ready to be used");
		this.emit("all nodes ready");
		this._nodesReadyEventEmitted = true;

		// We know we have all data, this is the time to send statistics (when enabled)
		void this.compileAndSendStatistics().catch(() => {
			/* ignore */
		});
	}

	/**
	 * Enables error reporting via Sentry. This is turned off by default, because it registers a
	 * global `unhandledRejection` event handler, which has an influence how the application will
	 * behave in case of an unhandled rejection.
	 */
	public enableErrorReporting(): void {
		// Init sentry, unless we're running a a test or some custom-built userland or PR test versions
		if (
			process.env.NODE_ENV !== "test" &&
			!/\-[a-f0-9]{7,}$/.test(libVersion) &&
			!/\-pr\-\d+\-$/.test(libVersion)
		) {
			void initSentry(libraryRootDir, libName, libVersion).catch(() => {
				/* ignore */
			});
		}
	}

	private _statisticsEnabled: boolean = false;
	/** Whether reporting usage statistics is currently enabled */
	public get statisticsEnabled(): boolean {
		return this._statisticsEnabled;
	}

	private statisticsAppInfo:
		| Pick<AppInfo, "applicationName" | "applicationVersion">
		| undefined;

	private userAgentComponents = new Map<string, string>();

	/**
	 * Updates individual components of the user agent. Versions for individual applications can be added or removed.
	 * @param components An object with application/module/component names and their versions. Set a version to `null` or `undefined` explicitly to remove it from the user agent.
	 */
	public updateUserAgent(
		components: Record<string, string | null | undefined>,
	): void {
		this.userAgentComponents = mergeUserAgent(
			this.userAgentComponents,
			components,
		);
		this._userAgent = this.getEffectiveUserAgentString(
			this.userAgentComponents,
		);
	}

	/**
	 * Returns the effective user agent string for the given components.
	 * The driver name and version is automatically prepended and the statisticsAppInfo data is automatically appended if no components were given.
	 */
	private getEffectiveUserAgentString(
		components: Map<string, string>,
	): string {
		const effectiveComponents = new Map([
			[libName, libVersion],
			...components,
		]);
		if (
			effectiveComponents.size === 1 &&
			this.statisticsAppInfo &&
			this.statisticsAppInfo.applicationName !== "node-zwave-js"
		) {
			effectiveComponents.set(
				this.statisticsAppInfo.applicationName,
				this.statisticsAppInfo.applicationVersion,
			);
		}
		return userAgentComponentsToString(effectiveComponents);
	}

	private _userAgent: string = `node-zwave-js/${libVersion}`;
	/** Returns the user agent string used for service requests */
	public get userAgent(): string {
		return this._userAgent;
	}

	/** Returns the user agent string combined with the additional components (if given) */
	public getUserAgentStringWithComponents(
		components?: Record<string, string | null | undefined>,
	): string {
		if (!components || Object.keys(components).length === 0) {
			return this._userAgent;
		}

		const merged = mergeUserAgent(
			this.userAgentComponents,
			components,
			false,
		);
		return this.getEffectiveUserAgentString(merged);
	}

	/**
	 * Enable sending usage statistics. Although this does not include any sensitive information, we expect that you
	 * inform your users before enabling statistics.
	 */
	public enableStatistics(
		appInfo: Pick<AppInfo, "applicationName" | "applicationVersion">,
	): void {
		if (this._statisticsEnabled) return;

		if (
			!isObject(appInfo) ||
			typeof appInfo.applicationName !== "string" ||
			typeof appInfo.applicationVersion !== "string"
		) {
			throw new ZWaveError(
				`The application statistics must be an object with two string properties "applicationName" and "applicationVersion"!`,
				ZWaveErrorCodes.Driver_InvalidOptions,
			);
		} else if (appInfo.applicationName.length > 100) {
			throw new ZWaveError(
				`The applicationName for statistics must be maximum 100 characters long!`,
				ZWaveErrorCodes.Driver_InvalidOptions,
			);
		} else if (appInfo.applicationVersion.length > 100) {
			throw new ZWaveError(
				`The applicationVersion for statistics must be maximum 100 characters long!`,
				ZWaveErrorCodes.Driver_InvalidOptions,
			);
		}

		this._statisticsEnabled = true;
		this.statisticsAppInfo = appInfo;

		// If we're already ready, send statistics
		if (this._nodesReadyEventEmitted) {
			void this.compileAndSendStatistics().catch(() => {
				/* ignore */
			});
		}
	}

	/**
	 * Disable sending usage statistics
	 */
	public disableStatistics(): void {
		this._statisticsEnabled = false;
		this.statisticsAppInfo = undefined;
		if (this.statisticsTimeout) {
			clearTimeout(this.statisticsTimeout);
			this.statisticsTimeout = undefined;
		}
	}

	/** @internal */
	// eslint-disable-next-line @typescript-eslint/require-await
	public async getUUID(): Promise<string> {
		// To anonymously identify a network, we create a unique ID and use it to salt the Home ID
		if (!this._valueDB!.has("uuid")) {
			this._valueDB!.set("uuid", randomBytes(32).toString("hex"));
		}
		const ret = this._valueDB!.get("uuid") as string;
		return ret;
	}

	private statisticsTimeout: NodeJS.Timeout | undefined;
	private async compileAndSendStatistics(): Promise<void> {
		// Don't send anything if statistics are not enabled
		if (!this.statisticsEnabled || !this.statisticsAppInfo) return;

		if (this.statisticsTimeout) {
			clearTimeout(this.statisticsTimeout);
			this.statisticsTimeout = undefined;
		}

		let success: number | boolean = false;
		try {
			const statistics = await compileStatistics(this, {
				driverVersion: libVersion,
				...this.statisticsAppInfo,
				nodeVersion: process.versions.node,
				os: process.platform,
				arch: process.arch,
			});
			success = await sendStatistics(statistics);
		} catch {
			// Didn't work - try again in a few hours
			success = false;
		} finally {
			if (typeof success === "number") {
				this.driverLog.print(
					`Sending usage statistics was rate limited - next attempt scheduled in ${success} seconds.`,
					"verbose",
				);
				// Wait at most 6 hours to try again
				const retryMs = Math.max(
					timespan.minutes(1),
					Math.min(success * 1000, timespan.hours(6)),
				);
				this.statisticsTimeout = setTimeout(() => {
					void this.compileAndSendStatistics();
				}, retryMs).unref();
			} else {
				this.driverLog.print(
					success
						? `Usage statistics sent - next transmission scheduled in 23 hours.`
						: `Failed to send usage statistics - next transmission scheduled in 6 hours.`,
					"verbose",
				);
				this.statisticsTimeout = setTimeout(() => {
					void this.compileAndSendStatistics();
				}, timespan.hours(success ? 23 : 6)).unref();
			}
		}
	}

	/** Is called when a node interview is completed */
	private onNodeInterviewCompleted(node: ZWaveNode): void {
		this.debounceSendNodeToSleep(node);
	}

	/** This is called when a new node has been added to the network */
	private onNodeAdded(node: ZWaveNode): void {
		this.addNodeEventHandlers(node);

		if (this._options.interview?.disableOnNodeAdded) return;
		if (this._options.testingHooks?.skipNodeInterview) return;

		// Interview the node
		// don't await the interview, because it may take a very long time
		// if a node is asleep
		void this.interviewNodeInternal(node);
	}

	/** This is called when a node was removed from the network */
	private onNodeRemoved(node: ZWaveNode, replaced: boolean): void {
		// Remove all listeners and timers
		this.removeNodeEventHandlers(node);
		if (this.sendNodeToSleepTimers.has(node.id)) {
			clearTimeout(this.sendNodeToSleepTimers.get(node.id));
			this.sendNodeToSleepTimers.delete(node.id);
		}
		if (this.retryNodeInterviewTimeouts.has(node.id)) {
			clearTimeout(this.retryNodeInterviewTimeouts.get(node.id));
			this.retryNodeInterviewTimeouts.delete(node.id);
		}
		if (this.autoRefreshNodeValueTimers.has(node.id)) {
			clearTimeout(this.autoRefreshNodeValueTimers.get(node.id));
			this.autoRefreshNodeValueTimers.delete(node.id);
		}

		// purge node values from the DB
		node.valueDB.clear();
		this.cachePurge(cacheKeys.node(node.id)._baseKey);

		// Remove the node from all security manager instances
		this.securityManager?.deleteAllNoncesForReceiver(node.id);
		this.securityManager2?.deleteNonce(node.id);

		this.rejectAllTransactionsForNode(
			node.id,
			"The node was removed from the network",
			ZWaveErrorCodes.Controller_NodeRemoved,
		);

		if (!replaced) {
			// Asynchronously remove the node from all possible associations, ignore potential errors
			// but only if the node is not getting replaced, because the removal will interfere with
			// bootstrapping the new node
			this.controller
				.removeNodeFromAllAssociations(node.id)
				.catch((err) => {
					this.driverLog.print(
						`Failed to remove node ${node.id} from all associations: ${err.message}`,
						"error",
					);
				});
		}

		// And clean up all remaining resources used by the node
		node.destroy();

		// If this was a failed node it could mean that all nodes are now ready
		this.checkAllNodesReady();
	}

	/**
	 * Returns the time in seconds to actually wait after a firmware upgrade, depending on what the device said.
	 * This number will always be a bit greater than the advertised duration, because devices have been found to take longer to actually reboot.
	 */
	public getConservativeWaitTimeAfterFirmwareUpdate(
		advertisedWaitTime: number | undefined,
	): number {
		// Wait the specified time plus a bit, so the device is actually ready to use
		if (!advertisedWaitTime) {
			// Wait at least 5 seconds
			return 5;
		} else if (advertisedWaitTime < 20) {
			return advertisedWaitTime + 5;
		} else if (advertisedWaitTime < 60) {
			return advertisedWaitTime + 10;
		} else {
			return advertisedWaitTime + 30;
		}
	}

	/** This is called when the firmware on one of a node's firmware targets was updated */
	private async onNodeFirmwareUpdated(
		node: ZWaveNode,
		result: FirmwareUpdateResult,
	): Promise<void> {
		const { success, reInterview } = result;

		// Nothing to do for non-successful updates
		if (!success) return;

		// TODO: Add support for delayed activation

		// Reset nonces etc. to prevent false-positive duplicates after the update
		this.securityManager?.deleteAllNoncesForReceiver(node.id);
		this.securityManager2?.deleteNonce(node.id);

		// waitTime should always be defined, but just to be sure
		const waitTime = result.waitTime ?? 5;

		if (reInterview) {
			this.controllerLog.logNode(
				node.id,
				`Firmware updated, scheduling interview in ${waitTime} seconds...`,
			);
			// We reuse the retryNodeInterviewTimeouts here because they serve a similar purpose
			this.retryNodeInterviewTimeouts.set(
				node.id,
				setTimeout(() => {
					this.retryNodeInterviewTimeouts.delete(node.id);
					void node.refreshInfo({
						// After a firmware update, we need to refresh the node info
						waitForWakeup: false,
					});
				}, waitTime * 1000).unref(),
			);
		} else {
			this.controllerLog.logNode(
				node.id,
				`Firmware updated. No restart or re-interview required. Refreshing version information in ${waitTime} seconds...`,
			);

			await wait(waitTime * 1000, true);

			try {
				const versionAPI = node.commandClasses.Version;
				await versionAPI.get();
				if (
					versionAPI.supportsCommand(VersionCommand.CapabilitiesGet)
				) {
					await versionAPI.getCapabilities();
				}
				if (
					versionAPI.supportsCommand(VersionCommand.ZWaveSoftwareGet)
				) {
					await versionAPI.getZWaveSoftware();
				}
			} catch {
				// ignore
			}
		}
	}

	/** This is called when a node emits a `"notification"` event */
	private onNodeNotification: ZWaveNotificationCallback = (
		node,
		ccId,
		ccArgs,
	) => {
		let prefix: string;
		let details: string[];
		if (ccId === CommandClasses.Notification) {
			const msg: MessageRecord = {
				type: ccArgs.label,
				event: ccArgs.eventLabel,
			};
			if (ccArgs.parameters) {
				if (Buffer.isBuffer(ccArgs.parameters)) {
					msg.parameters = buffer2hex(ccArgs.parameters);
				} else if (ccArgs.parameters instanceof Duration) {
					msg.duration = ccArgs.parameters.toString();
				} else if (isObject(ccArgs.parameters)) {
					Object.assign(msg, ccArgs.parameters);
				}
			}
			prefix = "[Notification]";
			details = messageRecordToLines(msg);
		} else if (ccId === CommandClasses["Entry Control"]) {
			prefix = "[Notification] Entry Control";
			details = messageRecordToLines({
				"event type": ccArgs.eventTypeLabel,
				"data type": ccArgs.dataTypeLabel,
			});
		} else if (ccId === CommandClasses["Multilevel Switch"]) {
			prefix = "[Notification] Multilevel Switch";
			details = messageRecordToLines({
				"event type": ccArgs.eventTypeLabel,
				direction: ccArgs.direction,
			});
		} /*if (ccId === CommandClasses.Powerlevel)*/ else {
			// Don't bother logging this
			return;
		}

		this.controllerLog.logNode(node.id, {
			message: [prefix, ...details.map((d) => `  ${d}`)].join("\n"),
		});
	};

	/** Checks if there are any pending messages for the given node */
	private hasPendingMessages(node: ZWaveNode): boolean {
		// First check if there are messages in the queue
		if (
			this.hasPendingTransactions(
				(t) => t.message.getNodeId() === node.id,
			)
		) {
			return true;
		}

		// Then check if there are scheduled polls
		return node.scheduledPolls.size > 0;
	}

	/** Checks if there are any pending transactions that match the given predicate */
	public hasPendingTransactions(
		predicate: (t: Transaction) => boolean,
	): boolean {
		const { queue, activeTransactions } = this.sendThread.state.context;
		if (!!queue.find((t) => predicate(t))) return true;
		for (const { transaction } of activeTransactions.values()) {
			if (predicate(transaction)) return true;
		}
		return false;
	}

	/**
	 * Retrieves the maximum version of a command class the given endpoint supports.
	 * Returns 0 when the CC is not supported. Also returns 0 when the node was not found.
	 * Falls back to querying the root endpoint if an endpoint was not found on the node
	 *
	 * @param cc The command class whose version should be retrieved
	 * @param nodeId The node for which the CC version should be retrieved
	 * @param endpointIndex The endpoint in question
	 */
	public getSupportedCCVersion(
		cc: CommandClasses,
		nodeId: number,
		endpointIndex: number = 0,
	): number {
		if (!this._controller?.nodes.has(nodeId)) {
			return 0;
		}
		const node = this.controller.nodes.get(nodeId)!;
		const endpoint = node.getEndpoint(endpointIndex);
		if (endpoint) return endpoint.getCCVersion(cc);
		// We sometimes receive messages from an endpoint, but can't find that endpoint.
		// In that case fall back to the root endpoint to determine the supported version.
		return node.getCCVersion(cc);
	}

	/**
	 * Retrieves the maximum version of a command class that can be used to communicate with a node.
	 * Returns the highest implemented version if the node's CC version is unknown.
	 * Throws if the CC is not implemented in this library yet.
	 *
	 * @param cc The command class whose version should be retrieved
	 * @param nodeId The node for which the CC version should be retrieved
	 * @param endpointIndex The endpoint for which the CC version should be retrieved
	 */
	public getSafeCCVersion(
		cc: CommandClasses,
		nodeId: number,
		endpointIndex: number = 0,
	): number {
		const supportedVersion = this.getSupportedCCVersion(
			cc,
			nodeId,
			endpointIndex,
		);
		if (supportedVersion === 0) {
			// Unknown, use the highest implemented version
			const implementedVersion = getImplementedVersion(cc);
			if (
				implementedVersion !== 0 &&
				implementedVersion !== Number.POSITIVE_INFINITY
			) {
				return implementedVersion;
			}
		} else {
			// For supported versions find the maximum version supported by both the
			// node and this library
			const implementedVersion = getImplementedVersion(cc);
			if (
				implementedVersion !== 0 &&
				implementedVersion !== Number.POSITIVE_INFINITY
			) {
				return Math.min(supportedVersion, implementedVersion);
			}
		}
		throw new ZWaveError(
			"Cannot retrieve the version of a CC that is not implemented",
			ZWaveErrorCodes.CC_NotImplemented,
		);
	}

	/**
	 * Determines whether a CC must be secure for a given node and endpoint.
	 *
	 * @param ccId The command class in question
	 * @param nodeId The node for which the CC security should be determined
	 * @param endpointIndex The endpoint for which the CC security should be determined
	 */
	isCCSecure(
		ccId: CommandClasses,
		nodeId: number,
		endpointIndex: number = 0,
	): boolean {
		// This is obvious
		if (
			ccId === CommandClasses.Security ||
			ccId === CommandClasses["Security 2"]
		) {
			return true;
		}

		const node = this.controller.nodes.get(nodeId);
		// Node is unknown, don't use secure communication
		if (!node) return false;

		const endpoint = node.getEndpoint(endpointIndex);

		const securityClass = node.getHighestSecurityClass();
		// Node is not secure, don't use secure communication
		if (securityClass === undefined || securityClass === SecurityClass.None)
			return false;

		// Special case for Basic CC, which we sometimes hide:
		// A securely included node MAY support the Basic Command Class at the highest security level but it
		// MUST NOT support the Basic Command Class at any lower security level or non-securely.
		const isBasicCC = ccId === CommandClasses.Basic;

		// Security S2 specs also mandate that all non-securely supported CCs MUST also be supported securely
		// so we can just shortcut if the node is using S2
		if (securityClassIsS2(securityClass)) {
			// Use secure communication if the CC is supported. This avoids silly things like S2-encapsulated pings
			return (
				!!this.securityManager2 &&
				(isBasicCC || (endpoint ?? node).supportsCC(ccId))
			);
		}

		// Security S0 can be a little more complicated, with secure and non-secure endpoints
		if (securityClass === SecurityClass.S0_Legacy) {
			// Therefore actually check if the CC is marked as secure
			return (
				!!this.securityManager &&
				(isBasicCC || (endpoint ?? node).isCCSecure(ccId))
			);
		}

		// We shouldn't be here
		return false;
	}

	/**
	 * **!!! INTERNAL !!!**
	 *
	 * Not intended to be used by applications
	 */
	public schedulePoll(
		nodeId: number,
		valueId: ValueID,
		options: NodeSchedulePollOptions,
	): boolean {
		// Needed for ZWaveApplicationHost
		const node = this.controller.nodes.getOrThrow(nodeId);
		return node.schedulePoll(valueId, options);
	}

	private isSoftResetting: boolean = false;

	private maySoftReset(): boolean {
		// If we've previously determined a stick not to support soft reset, don't bother trying again
		const supportsSoftReset = this._networkCache!.get(
			cacheKeys.controller.supportsSoftReset,
		) as boolean | undefined;
		if (supportsSoftReset === false) return false;

		// Blacklist some sticks that are known to not support soft reset
		const { manufacturerId, productType, productId } = this.controller;

		// Z-Wave.me UZB1
		if (
			manufacturerId === 0x0115 &&
			productType === 0x0000 &&
			productId === 0x0000
		) {
			return false;
		}

		// Z-Wave.me UZB
		if (
			manufacturerId === 0x0115 &&
			productType === 0x0400 &&
			productId === 0x0001
		) {
			return false;
		}

		// Vision Gen5 USB Stick
		if (
			manufacturerId === 0x0109 &&
			productType === 0x1001 &&
			productId === 0x0201
			// firmware version 15.1 (GH#3730)
		) {
			return false;
		}

		return true;
	}

	/**
	 * Soft-resets the controller if the feature is enabled
	 */
	public async trySoftReset(): Promise<void> {
		if (this._options.enableSoftReset && this.maySoftReset()) {
			await this.softReset();
		} else {
			const message = `The soft reset feature is not enabled, skipping API call.`;
			this.controllerLog.print(message, "warn");
		}
	}

	/**
	 * Instruct the controller to soft-reset.
	 *
	 * **Warning:** USB modules will reconnect, meaning that they might get a new address.
	 *
	 * **Warning:** This call will throw if soft-reset is not enabled.
	 */
	public async softReset(): Promise<void> {
		if (!this._options.enableSoftReset) {
			const message = `The soft reset feature has been disabled with a config option or the ZWAVEJS_DISABLE_SOFT_RESET environment variable.`;
			this.controllerLog.print(message, "error");
			throw new ZWaveError(
				message,
				ZWaveErrorCodes.Driver_FeatureDisabled,
			);
		}

		if (this._controller?.isAnyOTAFirmwareUpdateInProgress()) {
			const message = `Failed to soft reset controller: A firmware update is in progress on this network.`;
			this.controllerLog.print(message, "error");
			throw new ZWaveError(
				message,
				ZWaveErrorCodes.FirmwareUpdateCC_NetworkBusy,
			);
		}

		return this.softResetInternal(true);
	}

	private async softResetInternal(destroyOnError: boolean): Promise<void> {
		this.controllerLog.print("Performing soft reset...");

		try {
			this.isSoftResetting = true;
			await this.sendMessage(new SoftResetRequest(this), {
				supportCheck: false,
				pauseSendThread: true,
			});
		} catch (e) {
			this.controllerLog.print(
				`Soft reset failed: ${getErrorMessage(e)}`,
				"error",
			);
		}

		// Make sure we're able to communicate with the controller again
		if (!(await this.ensureSerialAPI())) {
			if (destroyOnError) {
				await this.destroy();
			} else {
				throw new ZWaveError(
					"The Serial API did not respond after soft-reset",
					ZWaveErrorCodes.Driver_Failed,
				);
			}
		}

		this.isSoftResetting = false;

		// This is a bit hacky, but what the heck...
		if (!this._enteringBootloader) {
			// Resume sending
			this.unpauseSendThread();
			// Soft-resetting disables any ongoing inclusion, so we need to reset
			// the state that is tracked in the controller
			this._controller?.setInclusionState(InclusionState.Idle);
		}
	}

	/** @internal */
	public async softResetAndRestart(
		restartLogMessage: string,
		restartReason: string,
	): Promise<void> {
		this.controllerLog.print("Performing soft reset...");

		try {
			this.isSoftResetting = true;
			await this.sendMessage(new SoftResetRequest(this), {
				supportCheck: false,
				pauseSendThread: true,
			});
		} catch (e) {
			this.controllerLog.print(
				`Soft reset failed: ${getErrorMessage(e)}`,
				"error",
			);
		}
		this.isSoftResetting = false;

		this.controllerLog.print(restartLogMessage);

		await this.destroy();

		// Let the async calling context finish before emitting the error
		process.nextTick(() => {
			this.emit(
				"error",
				new ZWaveError(restartReason, ZWaveErrorCodes.Driver_Failed),
			);
		});
	}

	private async ensureSerialAPI(): Promise<boolean> {
		// Wait 1.5 seconds after reset to ensure that the module is ready for communication again
		// Z-Wave 700 sticks are relatively fast, so we also wait for the Serial API started command
		// to bail early
		this.controllerLog.print("Waiting for the controller to reconnect...");
		let waitResult = await this.waitForMessage<SerialAPIStartedRequest>(
			(msg) => msg.functionType === FunctionType.SerialAPIStarted,
			1500,
		).catch(() => false as const);

		if (waitResult) {
			// Serial API did start, maybe do something with the information?
			this.controllerLog.print("reconnected and restarted");
			return true;
		}

		// If the controller disconnected the serial port during the soft reset, we need to re-open it
		if (!this.serial!.isOpen) {
			this.controllerLog.print("Re-opening serial port...");
			try {
				await this.openSerialport();
			} catch {
				return false;
			}
		}

		// Wait the configured amount of time for the Serial API started command to be received
		this.controllerLog.print("Waiting for the Serial API to start...");
		waitResult = await this.waitForMessage<SerialAPIStartedRequest>(
			(msg) => {
				return msg.functionType === FunctionType.SerialAPIStarted;
			},
			this._options.timeouts.serialAPIStarted,
		).catch(() => false as const);

		if (waitResult) {
			// Serial API did start, maybe do something with the information?
			this.controllerLog.print("Serial API started");
			return true;
		}

		this.controllerLog.print(
			"Did not receive notification that Serial API has started, checking if it responds...",
		);

		// We don't need to use any specific command here. However we're going to use this one in the interview
		// anyways, so we might aswell use it here too
		const pollController = async () => {
			try {
				// And resume sending - this requires us to unpause the send thread
				this.unpauseSendThread();
				await this.sendMessage(new GetControllerVersionRequest(this), {
					supportCheck: false,
				});
				this.pauseSendThread();
				this.controllerLog.print("Serial API responded");
				return true;
			} catch {
				return false;
			}
		};
		// Poll the controller with increasing backoff delay
		if (await pollController()) return true;
		for (const backoff of [2, 5, 10, 15]) {
			this.controllerLog.print(
				`Serial API did not respond, trying again in ${backoff} seconds...`,
			);
			await wait(backoff * 1000);
			if (await pollController()) return true;
		}

		this.controllerLog.print(
			"Serial API did not respond, giving up",
			"error",
		);
		return false;
	}

	/**
	 * Performs a hard reset on the controller. This wipes out all configuration!
	 *
	 * The returned Promise resolves when the hard reset has been performed.
	 * It does not wait for the initialization process which is started afterwards.
	 */
	public async hardReset(): Promise<void> {
		this.ensureReady(true);

		if (this.controller.isAnyOTAFirmwareUpdateInProgress()) {
			const message = `Failed to hard reset controller: A firmware update is in progress on this network.`;
			this.controllerLog.print(message, "error");
			throw new ZWaveError(
				message,
				ZWaveErrorCodes.FirmwareUpdateCC_NetworkBusy,
			);
		}

		// Update the controller NIF prior to hard resetting
		await this.controller.setControllerNIF();
		await this.controller.hardReset();

		// Clean up
		this.rejectTransactions(() => true, `The controller was hard-reset`);
		this.sendNodeToSleepTimers.forEach((timeout) => clearTimeout(timeout));
		this.sendNodeToSleepTimers.clear();
		this.retryNodeInterviewTimeouts.forEach((timeout) =>
			clearTimeout(timeout),
		);
		this.retryNodeInterviewTimeouts.clear();
		this.autoRefreshNodeValueTimers.forEach((timeout) =>
			clearTimeout(timeout),
		);
		this.autoRefreshNodeValueTimers.clear();
		if (this.pollBackgroundRSSITimer) {
			clearTimeout(this.pollBackgroundRSSITimer);
			this.pollBackgroundRSSITimer = undefined;
		}

		this._controllerInterviewed = false;
		void this.initializeControllerAndNodes();
	}

	/**
	 * Instructs the Z-Wave API to shut down in order to safely remove the power.
	 * This will destroy the driver instance if it succeeds.
	 */
	public async shutdown(): Promise<boolean> {
		this.ensureReady(true);

		// Not a good idea to abort firmware updates this way
		if (this.controller.isAnyOTAFirmwareUpdateInProgress()) {
			const message = `Failed to shut down controller: A firmware update is in progress on this network.`;
			this.controllerLog.print(message, "error");
			throw new ZWaveError(
				message,
				ZWaveErrorCodes.FirmwareUpdateCC_NetworkBusy,
			);
		}

		const result = await this.controller.shutdown();
		try {
			if (result) await this.destroy();
		} finally {
			return result;
		}
	}

	private _destroyPromise: DeferredPromise<void> | undefined;
	private get wasDestroyed(): boolean {
		return !!this._destroyPromise;
	}

	/**
	 * Ensures that the driver is ready to communicate (serial port open and not destroyed).
	 * If desired, also checks that the controller interview has been completed.
	 */
	private ensureReady(includingController: boolean = false): void {
		if (!this._wasStarted || !this._isOpen || this.wasDestroyed) {
			throw new ZWaveError(
				"The driver is not ready or has been destroyed",
				ZWaveErrorCodes.Driver_NotReady,
			);
		}
		if (includingController && !this._controllerInterviewed) {
			throw new ZWaveError(
				"The controller is not ready yet",
				ZWaveErrorCodes.Driver_NotReady,
			);
		}
		if (this._bootloader) {
			throw new ZWaveError(
				"Cannot do this while in bootloader mode",
				ZWaveErrorCodes.Driver_NotReady,
			);
		}
	}

	/** Indicates whether the driver is ready, i.e. the "driver ready" event was emitted */
	public get ready(): boolean {
		return (
			this._wasStarted &&
			this._isOpen &&
			!this.wasDestroyed &&
			this._controllerInterviewed
		);
	}

	/**
	 * Terminates the driver instance and closes the underlying serial connection.
	 * Must be called under any circumstances.
	 */
	public async destroy(): Promise<void> {
		// Ensure this is only called once and all subsequent calls block
		if (this._destroyPromise) return this._destroyPromise;
		this._destroyPromise = createDeferredPromise();

		this.driverLog.print("destroying driver instance...");

		// First stop the send thread machine and close the serial port, so nothing happens anymore
		if (this.sendThread.initialized) this.sendThread.stop();
		if (this.serial != undefined) {
			// Avoid spewing errors if the port was in the middle of receiving something
			this.serial.removeAllListeners();
			if (this.serial.isOpen) await this.serial.close();
			this.serial = undefined;
		}

		// Attempt to close the value DBs and network cache
		try {
			await this._valueDB?.close();
		} catch (e) {
			this.driverLog.print(
				`Closing the value DB failed: ${getErrorMessage(e)}`,
				"error",
			);
		}
		try {
			await this._metadataDB?.close();
		} catch (e) {
			this.driverLog.print(
				`Closing the metadata DB failed: ${getErrorMessage(e)}`,
				"error",
			);
		}
		try {
			await this._networkCache?.close();
		} catch (e) {
			this.driverLog.print(
				`Closing the network cache failed: ${getErrorMessage(e)}`,
				"error",
			);
		}

		// Remove all timeouts
		for (const timeout of [
			this.saveToCacheTimer,
			...this.sendNodeToSleepTimers.values(),
			...this.retryNodeInterviewTimeouts.values(),
			...this.autoRefreshNodeValueTimers.values(),
			this.statisticsTimeout,
			this.pollBackgroundRSSITimer,
			...this.awaitedCommands.map((c) => c.timeout),
			...this.awaitedMessages.map((m) => m.timeout),
			...this.awaitedBootloaderChunks.map((b) => b.timeout),
		]) {
			if (timeout) clearTimeout(timeout);
		}

		// Destroy all nodes and the controller
		if (this._controller) {
			this._controller.nodes.forEach((n) => n.destroy());
			(this._controller.nodes as ThrowingMap<any, any>).clear();

			this._controller.removeAllListeners();
			this._controller = undefined;
		}

		this.driverLog.print(`driver instance destroyed`);

		// destroy loggers as the very last thing
		this._logContainer.destroy();

		this._destroyPromise.resolve();
	}

	/**
	 * Is called when the serial port has received a single-byte message or a complete message buffer
	 */
	private async serialport_onData(
		data:
			| Buffer
			| MessageHeaders.ACK
			| MessageHeaders.CAN
			| MessageHeaders.NAK,
	): Promise<void> {
		if (typeof data === "number") {
			switch (data) {
				// single-byte messages - just forward them to the send thread
				case MessageHeaders.ACK: {
					this.sendThread.send("ACK");
					return;
				}
				case MessageHeaders.NAK: {
					this.sendThread.send("NAK");
					this._controller?.incrementStatistics("NAK");
					return;
				}
				case MessageHeaders.CAN: {
					this.sendThread.send("CAN");
					this._controller?.incrementStatistics("CAN");
					return;
				}
			}
		}

		let msg: Message | undefined;
		try {
			// Parse the message while remembering potential decoding errors in embedded CCs
			// This way we can log the invalid CC contents
			msg = Message.from(this, {
				data,
				sdkVersion: this._controller?.sdkVersion,
			});
			// Ensure there are no errors
			if (isCommandClassContainer(msg)) assertValidCCs(msg);
			// And update statistics
			if (!!this._controller) {
				if (isCommandClassContainer(msg)) {
					this.getNodeUnsafe(msg)?.incrementStatistics("commandsRX");
				} else {
					this._controller.incrementStatistics("messagesRX");
				}
			}
			// all good, send ACK
			await this.writeHeader(MessageHeaders.ACK);
		} catch (e: any) {
			try {
				if (await this.handleSecurityS2DecodeError(e, msg)) {
					// TODO
				} else {
					const response = this.handleDecodeError(e, data, msg);
					if (response) await this.writeHeader(response);
					if (!!this._controller) {
						if (isCommandClassContainer(msg)) {
							this.getNodeUnsafe(msg)?.incrementStatistics(
								"commandsDroppedRX",
							);

							// Figure out if the command was received with supervision encapsulation
							const supervisionSessionId =
								SupervisionCC.getSessionId(msg.command);
							if (
								supervisionSessionId !== undefined &&
								msg.command instanceof InvalidCC
							) {
								// If it was, we need to notify the sender that we couldn't decode the command
								const node = this.getNodeUnsafe(msg);
								if (node) {
									const endpoint =
										node.getEndpoint(
											msg.command.endpointIndex,
										) ?? node;
									await endpoint
										.createAPI(
											CommandClasses.Supervision,
											false,
										)
										.sendReport({
											sessionId: supervisionSessionId,
											moreUpdatesFollow: false,
											status: SupervisionStatus.NoSupport,
											requestWakeUpOnDemand:
												this.shouldRequestWakeupOnDemand(
													node,
												),
											encapsulationFlags:
												msg.command.encapsulationFlags,
										});
								}
								return;
							}
						} else {
							this._controller.incrementStatistics(
								"messagesDroppedRX",
							);
						}
					}
				}
			} catch (ee) {
				if (ee instanceof Error) {
					if (/serial port is not open/.test(ee.message)) {
						this.emit("error", ee);
						void this.destroy();
						return;
					}
					// Print something, so we know what is wrong
					this._driverLog.print(ee.stack ?? ee.message, "error");
				}
			}
			// Don't keep handling the message
			msg = undefined;
		}

		// If we receive a CC from a node while the controller is not ready yet,
		// we can't do anything with it, but logging it may assume that it can access the controller.
		// To prevent this problem, we just ignore CCs until the controller is ready
		if (!this._controller && isCommandClassContainer(msg)) return;

		// If the message could be decoded, forward it to the send thread
		if (msg) {
			let wasMessageLogged = false;
			if (isCommandClassContainer(msg)) {
				// SecurityCCCommandEncapsulationNonceGet is two commands in one, but
				// we're not set up to handle things like this. Reply to the nonce get
				// and handle the encapsulation part normally
				if (
					msg.command instanceof
					SecurityCCCommandEncapsulationNonceGet
				) {
					void this.getNodeUnsafe(msg)?.handleSecurityNonceGet();
				}

				// Transport Service commands must be handled before assembling partial CCs
				if (isTransportServiceEncapsulation(msg.command)) {
					// Log Transport Service commands before doing anything else
					this.driverLog.logMessage(msg, {
						secondaryTags: ["partial"],
						direction: "inbound",
					});
					wasMessageLogged = true;

					void this.handleTransportServiceCommand(msg.command).catch(
						() => {
							// Don't care about errors in incoming transport service commands
						},
					);
				}

				// Assemble partial CCs on the driver level. Only forward complete messages to the send thread machine
				if (!this.assemblePartialCCs(msg)) {
					// Check if a message timer needs to be refreshed.
					for (const entry of this.awaitedMessages) {
						if (entry.refreshPredicate?.(msg)) {
							entry.timeout?.refresh();
							// Since this is a partial message there may be no clear 1:1 match.
							// Therefore we loop through all awaited messages
						}
					}
					return;
				}

				// Make sure we are allowed to handle this command
				if (this.shouldDiscardCC(msg.command)) {
					if (!wasMessageLogged) {
						this.driverLog.logMessage(msg, {
							direction: "inbound",
							secondaryTags: ["discarded"],
						});
					}
					return;
				}

				// When we have a complete CC, save its values
				try {
					this.persistCCValues(msg.command);
				} catch (e) {
					// Indicate invalid payloads with a special CC type
					if (
						isZWaveError(e) &&
						e.code === ZWaveErrorCodes.PacketFormat_InvalidPayload
					) {
						this.driverLog.print(
							`dropping CC with invalid values${
								typeof e.context === "string"
									? ` (Reason: ${e.context})`
									: ""
							}`,
							"warn",
						);
						// TODO: We may need to do the S2 MOS dance here - or we can deal with it when the next valid CC arrives
						return;
					} else {
						throw e;
					}
				}

				// Transport Service CC can be eliminated from the encapsulation stack, since it is always the outermost CC
				if (isTransportServiceEncapsulation(msg.command)) {
					msg.command = msg.command.encapsulated;
					// Now we do want to log the command again, so we can see what was inside
					wasMessageLogged = false;
				}
			}

			try {
				if (!wasMessageLogged) {
					this.driverLog.logMessage(msg, {
						direction: "inbound",
					});
				}

				if (process.env.NODE_ENV !== "test") {
					// Enrich error data in case something goes wrong
					Sentry.addBreadcrumb({
						category: "message",
						timestamp: Date.now() / 1000,
						type: "debug",
						data: {
							direction: "inbound",
							msgType: msg.type,
							functionType: msg.functionType,
							name: msg.constructor.name,
							nodeId: msg.getNodeId(),
							...msg.toLogEntry(),
						},
					});
				}
			} catch (e) {
				// We shouldn't throw just because logging a message fails
				this.driverLog.print(
					`Logging a message failed: ${getErrorMessage(e)}`,
				);
			}
			this.sendThread.send({ type: "message", message: msg });
		}
	}

	/** Handles a decoding error and returns the desired reply to the stick */
	private handleDecodeError(
		e: Error,
		data: Buffer,
		msg: Message | undefined,
	): MessageHeaders | undefined {
		if (isZWaveError(e)) {
			switch (e.code) {
				case ZWaveErrorCodes.PacketFormat_Invalid:
				case ZWaveErrorCodes.PacketFormat_Checksum:
				case ZWaveErrorCodes.PacketFormat_Truncated:
					this.driverLog.print(
						`Dropping message because it contains invalid data`,
						"warn",
					);
					return MessageHeaders.NAK;

				case ZWaveErrorCodes.Deserialization_NotImplemented:
				case ZWaveErrorCodes.CC_NotImplemented:
					this.driverLog.print(
						`Dropping message because it could not be deserialized: ${e.message}`,
						"warn",
					);
					return MessageHeaders.ACK;

				case ZWaveErrorCodes.Driver_NotReady:
					this.driverLog.print(
						`Dropping message because the driver is not ready to handle it yet.`,
						"warn",
					);
					return MessageHeaders.ACK;

				case ZWaveErrorCodes.PacketFormat_InvalidPayload:
					if (msg) {
						this.driverLog.print(
							`Dropping message with invalid payload`,
							"warn",
						);
						try {
							this.driverLog.logMessage(msg, {
								direction: "inbound",
							});
						} catch (e) {
							// We shouldn't throw just because logging a message fails
							this.driverLog.print(
								`Logging a message failed: ${getErrorMessage(
									e,
								)}`,
							);
						}
					} else {
						this.driverLog.print(
							`Dropping message with invalid payload${
								typeof e.context === "string"
									? ` (Reason: ${e.context})`
									: ""
							}:
0x${data.toString("hex")}`,
							"warn",
						);
					}
					return MessageHeaders.ACK;

				case ZWaveErrorCodes.Driver_NoSecurity:
				case ZWaveErrorCodes.Security2CC_NotInitialized:
					this.driverLog.print(
						`Dropping message because network keys are not set or the driver is not yet ready to receive secure messages.`,
						"warn",
					);
					return MessageHeaders.ACK;

				case ZWaveErrorCodes.Controller_NodeNotFound:
					this.driverLog.print(
						`Dropping message because ${
							typeof e.context === "number"
								? `node ${e.context}`
								: "the node"
						} does not exist.`,
						"warn",
					);
					return MessageHeaders.ACK;
			}
		} else {
			if (/database is not open/.test(e.message)) {
				// The JSONL-DB is not open yet
				this.driverLog.print(
					`Dropping message because the driver is not ready to handle it yet.`,
					"warn",
				);
				return MessageHeaders.ACK;
			}
		}
		// Pass all other errors through
		throw e;
	}

	private mustReplyWithSecurityS2MOS(
		msg: ApplicationCommandRequest | BridgeApplicationCommandRequest,
	): boolean {
		// We're looking for a singlecast S2-encapsulated request
		if (msg.frameType !== "singlecast") return false;
		const encapS2 = msg.command.getEncapsulatingCC(
			CommandClasses["Security 2"],
			Security2Command.MessageEncapsulation,
		) as Security2CCMessageEncapsulation | undefined;
		if (!encapS2) return false;

		// With the MGRP extension present
		const node = this.getNodeUnsafe(msg);
		const groupId = encapS2.getMulticastGroupId();
		if (
			node &&
			groupId != undefined &&
			// but where we don't have an MPAN stored
			this.securityManager2?.getPeerMPAN(
				msg.command.nodeId as number,
				groupId,
			).type !== MPANState.MPAN
		) {
			return true;
		}
		return false;
	}

	private async handleSecurityS2DecodeError(
		e: Error,
		msg: Message | undefined,
	): Promise<boolean> {
		if (!isZWaveError(e)) return false;
		if (
			(e.code === ZWaveErrorCodes.Security2CC_NoSPAN ||
				e.code === ZWaveErrorCodes.Security2CC_CannotDecode) &&
			isCommandClassContainer(msg)
		) {
			// Decoding the command failed because no SPAN has been established with the other node
			const nodeId = msg.getNodeId()!;
			// If the node isn't known, ignore this error
			const node = this._controller?.nodes.get(nodeId);
			if (!node) return false;

			// Before we can send anything, ACK the command
			await this.writeHeader(MessageHeaders.ACK);

			this.driverLog.logMessage(msg, { direction: "inbound" });
			node.incrementStatistics("commandsDroppedRX");

			// We might receive this before the node has been interviewed. If that case, we need to mark Security S2 as
			// supported or we won't ever be able to communicate with the node
			if (node.interviewStage < InterviewStage.NodeInfo) {
				node.addCC(CommandClasses["Security 2"], {
					isSupported: true,
					version: 1,
				});
			}

			// Ensure that we're not flooding the queue with unnecessary NonceReports
			const isS2NonceReport = (t: Transaction) =>
				t.message.getNodeId() === nodeId &&
				isCommandClassContainer(t.message) &&
				t.message.command instanceof Security2CCNonceReport;

			const message: string =
				e.code === ZWaveErrorCodes.Security2CC_CannotDecode
					? "Message authentication failed"
					: "No SPAN is established yet";

			if (this.controller.bootstrappingS2NodeId === nodeId) {
				// The node is currently being bootstrapped.
				if (this.securityManager2?.tempKeys.has(nodeId)) {
					// The DSK has been verified, so we should be able to decode this command.
					// If this is the first attempt, we need to request a nonce first
					if (
						this.securityManager2.getSPANState(nodeId).type ===
						SPANState.None
					) {
						this.controllerLog.logNode(nodeId, {
							message: `${message}, cannot decode command. Requesting a nonce...`,
							level: "verbose",
							direction: "outbound",
						});
						// Send the node our nonce
						node.commandClasses["Security 2"]
							.sendNonce()
							.catch(() => {
								// Ignore errors
							});
					} else {
						// Us repeatedly not being able to decode the command means we need to abort the bootstrapping process
						// because the PIN is wrong
						this.controllerLog.logNode(nodeId, {
							message: `${message}, cannot decode command. Aborting the S2 bootstrapping process...`,
							level: "error",
							direction: "inbound",
						});
						this.controller.cancelSecureBootstrapS2(
							KEXFailType.BootstrappingCanceled,
						);
					}
				} else {
					this.controllerLog.logNode(nodeId, {
						message: `Ignoring KEXSet because the DSK has not been verified yet`,
						level: "verbose",
						direction: "inbound",
					});
				}
			} else if (!this.hasPendingTransactions(isS2NonceReport)) {
				this.controllerLog.logNode(nodeId, {
					message: `${message}, cannot decode command. Requesting a nonce...`,
					level: "verbose",
					direction: "outbound",
				});
				// Send the node our nonce, and use the chance to re-sync the MPAN if necessary
				const s2MulticastOutOfSync =
					(msg instanceof ApplicationCommandRequest ||
						msg instanceof BridgeApplicationCommandRequest) &&
					this.mustReplyWithSecurityS2MOS(msg);

				node.commandClasses["Security 2"]
					.withOptions({ s2MulticastOutOfSync })
					.sendNonce()
					.catch(() => {
						// Ignore errors
					});
			} else {
				this.controllerLog.logNode(nodeId, {
					message: `${message}, cannot decode command.`,
					level: "verbose",
					direction: "none",
				});
			}

			return true;
		} else if (
			(e.code === ZWaveErrorCodes.Security2CC_NoMPAN ||
				e.code === ZWaveErrorCodes.Security2CC_CannotDecodeMulticast) &&
			isCommandClassContainer(msg)
		) {
			// Decoding the command failed because the MPAN used by the other node
			// is not known to us yet
			const nodeId = msg.getNodeId()!;
			// If the node isn't known, ignore this error
			const node = this._controller?.nodes.get(nodeId);
			if (!node) return false;

			// Before we can send anything, ACK the command
			await this.writeHeader(MessageHeaders.ACK);

			this.driverLog.logMessage(msg, { direction: "inbound" });
			node.incrementStatistics("commandsDroppedRX");

			this.controllerLog.logNode(nodeId, {
				message: `Cannot decode S2 multicast command, since MPAN is not known yet. Will attempt re-sync after the next singlecast.`,
				level: "verbose",
			});

			return true;
		}
		return false;
	}

	/** Checks if a transaction failed because a node didn't respond in time */
	private isMissingNodeACK(
		transaction: Transaction,
		e: ZWaveError,
	): transaction is Transaction & {
		message: SendDataRequest | SendDataBridgeRequest;
	} {
		return (
			// If the node does not acknowledge our request, it is either asleep or dead
			e.code === ZWaveErrorCodes.Controller_CallbackNOK &&
			(transaction.message instanceof SendDataRequest ||
				transaction.message instanceof SendDataBridgeRequest)
		);
	}

	/**
	 * @internal
	 * Handles the case that a node failed to respond in time.
	 * Returns `true` if the transaction failure was handled, `false` if it needs to be rejected.
	 */
	public handleMissingNodeACK(
		transaction: Transaction & {
			message: INodeQuery;
		},
	): boolean {
		const node = this.getNodeUnsafe(transaction.message);
		if (!node) return false; // This should never happen, but whatever

		const messagePart1 = isSendData(transaction.message)
			? `The node did not respond after ${transaction.message.maxSendAttempts} attempts`
			: `The node did not respond`;

		if (!transaction.changeNodeStatusOnTimeout) {
			// The sender of this transaction doesn't want it to change the status of the node
			return false;
		} else if (node.canSleep) {
			this.controllerLog.logNode(
				node.id,
				`${messagePart1}. It is probably asleep, moving its messages to the wakeup queue.`,
				"warn",
			);
			// Mark the node as asleep
			// The handler for the asleep status will move the messages to the wakeup queue

			node.markAsAsleep();
			return this.mayMoveToWakeupQueue(transaction);
		} else {
			const errorMsg = `${messagePart1}, it is presumed dead`;
			this.controllerLog.logNode(node.id, errorMsg, "warn");

			node.markAsDead();
			this.rejectAllTransactionsForNode(node.id, errorMsg);
			// The above call will reject the transaction, no need to do it again
			return false;
		}
	}

	private shouldRequestWakeupOnDemand(node: ZWaveNode): boolean {
		return (
			!!node.supportsWakeUpOnDemand &&
			node.status === NodeStatus.Asleep &&
			this.hasPendingTransactions(
				(t) =>
					t.requestWakeUpOnDemand &&
					t.message.getNodeId() === node.id,
			)
		);
	}

	private partialCCSessions = new Map<string, CommandClass[]>();
	private getPartialCCSession(
		command: CommandClass,
		createIfMissing: false,
	): { partialSessionKey: string; session?: CommandClass[] } | undefined;
	private getPartialCCSession(
		command: CommandClass,
		createIfMissing: true,
	): { partialSessionKey: string; session: CommandClass[] } | undefined;
	private getPartialCCSession(
		command: CommandClass,
		createIfMissing: boolean,
	): { partialSessionKey: string; session?: CommandClass[] } | undefined {
		const sessionId = command.getPartialCCSessionId();

		if (sessionId) {
			// This CC belongs to a partial session
			const partialSessionKey = JSON.stringify({
				nodeId: command.nodeId,
				ccId: command.ccId,
				ccCommand: command.ccCommand!,
				...sessionId,
			});
			if (
				createIfMissing &&
				!this.partialCCSessions.has(partialSessionKey)
			) {
				this.partialCCSessions.set(partialSessionKey, []);
			}
			return {
				partialSessionKey,
				session: this.partialCCSessions.get(partialSessionKey),
			};
		}
	}
	/**
	 * Assembles partial CCs of in a message body. Returns `true` when the message is complete and can be handled further.
	 * If the message expects another partial one, this returns `false`.
	 */
	private assemblePartialCCs(msg: Message & ICommandClassContainer): boolean {
		let command: CommandClass | undefined = msg.command;
		// We search for the every CC that provides us with a session ID
		// There might be newly-completed CCs that contain a partial CC,
		// so investigate the entire CC encapsulation stack.
		while (true) {
			const { partialSessionKey, session } =
				this.getPartialCCSession(command, true) ?? {};
			if (session) {
				// This CC belongs to a partial session
				if (command.expectMoreMessages(session)) {
					// this is not the final one, store it
					session.push(command);
					if (!isTransportServiceEncapsulation(msg.command)) {
						// and don't handle the command now
						this.driverLog.logMessage(msg, {
							secondaryTags: ["partial"],
							direction: "inbound",
						});
					}
					return false;
				} else {
					// this is the final one, merge the previous responses
					this.partialCCSessions.delete(partialSessionKey!);
					try {
						command.mergePartialCCs(this, session);
						// Ensure there are no errors
						assertValidCCs(msg);
					} catch (e) {
						if (isZWaveError(e)) {
							switch (e.code) {
								case ZWaveErrorCodes.Deserialization_NotImplemented:
								case ZWaveErrorCodes.CC_NotImplemented:
									this.driverLog.print(
										`Dropping message because it could not be deserialized: ${e.message}`,
										"warn",
									);
									// Don't continue handling this message
									return false;

								case ZWaveErrorCodes.PacketFormat_InvalidPayload:
									this.driverLog.print(
										`Could not assemble partial CCs because the payload is invalid. Dropping them.`,
										"warn",
									);
									// Don't continue handling this message
									return false;

								case ZWaveErrorCodes.Driver_NotReady:
									this.driverLog.print(
										`Could not assemble partial CCs because the driver is not ready yet. Dropping them`,
										"warn",
									);
									// Don't continue handling this message
									return false;
							}
						}
						throw e;
					}
					// Assembling this CC was successful - but it might contain another partial CC
				}
			} else {
				// No partial CC, just continue
			}

			// If this is an encapsulating CC, we need to look one level deeper
			if (isEncapsulatingCommandClass(command)) {
				command = command.encapsulated;
			} else {
				break;
			}
		}
		return true;
	}

	/** Is called when a Transport Service command is received */
	private async handleTransportServiceCommand(
		command:
			| TransportServiceCCFirstSegment
			| TransportServiceCCSubsequentSegment,
	): Promise<void> {
		const nodeSessions = this.ensureNodeSessions(command.nodeId);
		// If this command belongs to an existing session, just forward it to the state machine
		const transportSession = nodeSessions.transportService.get(
			command.sessionId,
		);
		if (command instanceof TransportServiceCCFirstSegment) {
			// This is the first message in a sequence. Create or re-initialize the session
			// We don't delete finished sessions when the last message is received in order to be able to
			// handle when the SegmentComplete message gets lost. As soon as the node initializes a new session,
			// we do know that the previous one is finished.
			if (transportSession) {
				transportSession.interpreter.stop();
			}
			nodeSessions.transportService.clear();

			this.controllerLog.logNode(command.nodeId, {
				message: `Beginning Transport Service RX session #${command.sessionId}...`,
				level: "debug",
				direction: "inbound",
			});

			const RXStateMachine = createTransportServiceRXMachine(
				{
					requestMissingSegment: async (offset: number) => {
						this.controllerLog.logNode(command.nodeId, {
							message: `Transport Service RX session #${command.sessionId}: Segment with offset ${offset} missing - requesting it...`,
							level: "debug",
							direction: "outbound",
						});
						const cc = new TransportServiceCCSegmentRequest(this, {
							nodeId: command.nodeId,
							sessionId: command.sessionId,
							datagramOffset: offset,
						});
						await this.sendCommand(cc, {
							maxSendAttempts: 1,
							priority: MessagePriority.Nonce,
						});
					},
					sendSegmentsComplete: async () => {
						this.controllerLog.logNode(command.nodeId, {
							message: `Transport Service RX session #${command.sessionId} complete`,
							level: "debug",
							direction: "outbound",
						});
						const cc = new TransportServiceCCSegmentComplete(this, {
							nodeId: command.nodeId,
							sessionId: command.sessionId,
						});
						await this.sendCommand(cc, {
							maxSendAttempts: 1,
							priority: MessagePriority.Nonce,
						});
					},
				},
				{
					// TODO: Figure out how to know which timeout is the correct one. For now use the larger one
					missingSegmentTimeout:
						TransportServiceTimeouts.requestMissingSegmentR2,
					datagramSize: command.datagramSize,
					firstSegmentSize: command.partialDatagram.length,
				},
			);

			const interpreter = interpret(RXStateMachine).start();
			nodeSessions.transportService.set(command.sessionId, {
				fragmentSize: command.partialDatagram.length,
				interpreter,
			});

			interpreter.onTransition((state) => {
				if (state.changed && state.value === "failure") {
					this.controllerLog.logNode(command.nodeId, {
						message: `Transport Service RX session #${command.sessionId} failed`,
						level: "error",
						direction: "none",
					});
					// TODO: Update statistics
					interpreter.stop();
					nodeSessions.transportService.delete(command.sessionId);
				}
			});
		} else {
			// This is a subsequent message in a sequence. Just forward it to the state machine if there is one
			if (transportSession) {
				transportSession.interpreter.send({
					type: "segment",
					offset: command.datagramOffset,
					length: command.partialDatagram.length,
				});
			} else {
				// This belongs to a session we don't know... tell the sending node to try again
				const cc = new TransportServiceCCSegmentWait(this, {
					nodeId: command.nodeId,
					pendingSegments: 0,
				});
				await this.sendCommand(cc, {
					maxSendAttempts: 1,
					priority: MessagePriority.Nonce,
				});
			}
		}
	}

	/**
	 * Is called when a message is received that does not belong to any ongoing transactions
	 * @param msg The decoded message
	 */
	private async handleUnsolicitedMessage(msg: Message): Promise<void> {
		if (msg.type === MessageType.Request) {
			// This is a request we might have registered handlers for
			try {
				await this.handleRequest(msg);
			} catch (e) {
				if (
					isZWaveError(e) &&
					e.code === ZWaveErrorCodes.Driver_NotReady
				) {
					this.driverLog.print(
						`Cannot handle message because the driver is not ready to handle it yet.`,
						"warn",
					);
				} else {
					throw e;
				}
			}
		} else {
			this.driverLog.transactionResponse(msg, undefined, "unexpected");
			this.driverLog.print("unexpected response, discarding...", "warn");
		}
	}

	/**
	 * Registers a handler for messages that are not handled by the driver as part of a message exchange.
	 * The handler function needs to return a boolean indicating if the message has been handled.
	 * Registered handlers are called in sequence until a handler returns `true`.
	 *
	 * @param fnType The function type to register the handler for
	 * @param handler The request handler callback
	 * @param oneTime Whether the handler should be removed after its first successful invocation
	 */
	public registerRequestHandler<T extends Message>(
		fnType: FunctionType,
		handler: RequestHandler<T>,
		oneTime: boolean = false,
	): void {
		const handlers: RequestHandlerEntry<T>[] = this.requestHandlers.has(
			fnType,
		)
			? this.requestHandlers.get(fnType)!
			: [];
		const entry: RequestHandlerEntry<T> = { invoke: handler, oneTime };
		handlers.push(entry);
		this.driverLog.print(
			`added${oneTime ? " one-time" : ""} request handler for ${
				FunctionType[fnType]
			} (${num2hex(fnType)})...
${handlers.length} registered`,
		);
		this.requestHandlers.set(fnType, handlers as RequestHandlerEntry[]);
	}

	/**
	 * Unregisters a message handler that has been added with `registerRequestHandler`
	 * @param fnType The function type to unregister the handler for
	 * @param handler The previously registered request handler callback
	 */
	public unregisterRequestHandler(
		fnType: FunctionType,
		handler: RequestHandler,
	): void {
		const handlers = this.requestHandlers.has(fnType)
			? this.requestHandlers.get(fnType)!
			: [];
		for (let i = 0, entry = handlers[i]; i < handlers.length; i++) {
			// remove the handler if it was found
			if (entry.invoke === handler) {
				handlers.splice(i, 1);
				break;
			}
		}
		this.driverLog.print(
			`removed request handler for ${FunctionType[fnType]} (${fnType})...
${handlers.length} left`,
		);
		this.requestHandlers.set(fnType, handlers);
	}

	/**
	 * Checks whether a CC may be handled or should be ignored.
	 * This method expects `cc` to be unwrapped.
	 */
	private shouldDiscardCC(cc: CommandClass): boolean {
		// With Security S0, some commands may be accepted without encryption, some require it
		// With Security S2, a node MUST support its command classes only when communication is using its
		// highest Security Class granted during security bootstrapping.

		// We already discard lower S2 keys when decrypting, so all that's left here to check is if the
		// CC is encrypted at all.

		const node = this._controller?.nodes.get(cc.nodeId as number);
		if (!node) {
			// Node does not exist, don't accept the CC
			this.controllerLog.logNode(
				cc.nodeId as number,
				`is unknown - discarding received command...`,
				"warn",
			);
			return true;
		}

		const secClass = node.getHighestSecurityClass();
		if (
			secClass === SecurityClass.None ||
			secClass === SecurityClass.Temporary
		) {
			return false;
		}

		const expectedSecurityCC = securityClassIsS2(secClass)
			? CommandClasses["Security 2"]
			: secClass === SecurityClass.S0_Legacy
			? CommandClasses.Security
			: undefined;

		const acceptAnyways = (cmd: CommandClass): boolean => {
			// Some CCs are always accepted, regardless of security class
			if (cmd instanceof SecurityCC) {
				switch (cmd.ccCommand) {
					// Cannot be sent encapsulated:
					case SecurityCommand.NonceGet:
					case SecurityCommand.NonceReport:
					case SecurityCommand.SchemeGet:
					case SecurityCommand.SchemeReport:
						return true;

					// Needs to be accepted to be able interview/respond to S0 queries
					case SecurityCommand.CommandsSupportedGet:
					case SecurityCommand.CommandsSupportedReport:
						return cmd.isEncapsulatedWith(
							CommandClasses.Security,
							SecurityCommand.CommandEncapsulation,
						);
				}
			}
			return false;
		};

		let isSecure = false;
		let requiresSecurity = securityClassIsS2(secClass);
		while (true) {
			if (cc.ccId === expectedSecurityCC || acceptAnyways(cc)) {
				isSecure = true;
			}

			if (isEncapsulatingCommandClass(cc)) {
				cc = cc.encapsulated;
			} else if (isMultiEncapsulatingCommandClass(cc)) {
				requiresSecurity ||= cc.encapsulated.some((cmd) =>
					node.isCCSecure(cmd.ccId),
				);
				break;
			} else {
				requiresSecurity ||=
					node.isCCSecure(cc.ccId) &&
					cc.ccId !== CommandClasses.Security &&
					cc.ccId !== CommandClasses["Security 2"];

				break;
			}
		}
		if (requiresSecurity && !isSecure) {
			// none found, don't accept the CC
			this.controllerLog.logNode(
				cc.nodeId as number,
				`command was received at a lower security level than expected - discarding it...`,
				"warn",
			);
			return true;
		}

		return false;
	}

	/**
	 * Is called when a Request-type message was received
	 */
	private async handleRequest(msg: Message): Promise<void> {
		let handlers: RequestHandlerEntry[] | undefined;

		if (isNodeQuery(msg) || isCommandClassContainer(msg)) {
			const node = this.getNodeUnsafe(msg);
			if (node) {
				// We have received an unsolicited message from a dead node, bring it back to life
				if (node.status === NodeStatus.Dead) {
					node.markAsAlive();
				}
			}
		}

		// Check if we have a dynamic handler waiting for this message
		for (const entry of this.awaitedMessages) {
			if (entry.predicate(msg)) {
				// We do
				entry.handler(msg);
				return;
			}
		}

		// It could also be that this is the node's response for a CC that we sent, but where the ACK is delayed
		if (isCommandClassContainer(msg)) {
			const { activeTransactions } = this.sendThread.state.context;
			const pendingMessages = [...activeTransactions.values()]
				.map((t) => t.transaction.getCurrentMessage())
				.filter((m): m is Message => !!m);
			const msgExpectingUpdate = pendingMessages.find((sentMsg) => {
				return (
					sentMsg.expectsNodeUpdate() &&
					sentMsg.isExpectedNodeUpdate(msg)
				);
			});

			if (msgExpectingUpdate) {
				// Found a message that is still in progress but expects this message in response.
				// Remember the message there.
				this.controllerLog.logNode(msg.getNodeId()!, {
					message: `received expected response prematurely, remembering it...`,
					level: "verbose",
					direction: "inbound",
				});
				msgExpectingUpdate.prematureNodeUpdate = msg;
				return;
			}
		}

		if (isCommandClassContainer(msg)) {
			// For further actions, we are only interested in the innermost CC
			this.unwrapCommands(msg);
		}

		// Otherwise go through the static handlers
		if (
			msg instanceof ApplicationCommandRequest ||
			msg instanceof BridgeApplicationCommandRequest
		) {
			// we handle ApplicationCommandRequests differently because they are handled by the nodes directly
			const nodeId = msg.command.nodeId;
			// cannot handle ApplicationCommandRequests without a controller
			if (this._controller == undefined) {
				this.driverLog.print(
					`  the controller is not ready yet, discarding...`,
					"warn",
				);
				return;
			} else if (!this.controller.nodes.has(nodeId)) {
				this.driverLog.print(
					`  the node is unknown or not initialized yet, discarding...`,
					"warn",
				);
				return;
			}

			const node = this.controller.nodes.get(nodeId)!;
			const nodeSessions = this.nodeSessions.get(nodeId);
			// Check if we need to handle the command ourselves
			if (
				msg.command.ccId === CommandClasses["Device Reset Locally"] &&
				msg.command instanceof DeviceResetLocallyCCNotification
			) {
				this.controllerLog.logNode(msg.command.nodeId, {
					message: `The node was reset locally, removing it`,
					direction: "inbound",
				});

				try {
					await this.controller.removeFailedNode(msg.command.nodeId);
				} catch (e) {
					this.controllerLog.logNode(msg.command.nodeId, {
						message: `removing the node failed: ${getErrorMessage(
							e,
						)}`,
						level: "error",
					});
				}
			} else if (
				msg.command.ccId === CommandClasses.Supervision &&
				msg.command instanceof SupervisionCCReport &&
				nodeSessions?.supervision.has(msg.command.sessionId)
			) {
				// Supervision commands are handled here
				this.controllerLog.logNode(msg.command.nodeId, {
					message: `Received update for a Supervision session`,
					direction: "inbound",
				});

				// Call the update handler
				nodeSessions.supervision.get(msg.command.sessionId)!({
					status: msg.command.status,
					remainingDuration: msg.command.duration,
				} as SupervisionResult);
				// If this was a final report, remove the handler
				if (!msg.command.moreUpdatesFollow) {
					nodeSessions.supervision.delete(msg.command.sessionId);
				}
			} else {
				// Figure out if the command was received with supervision encapsulation and we need to respond accordingly
				const supervisionSessionId = SupervisionCC.getSessionId(
					msg.command,
				);
				// Figure out if this is an S2 multicast followup for a group that is out of sync
				const s2MulticastOutOfSync =
					this.mustReplyWithSecurityS2MOS(msg);

				const encapsulationFlags = msg.command.encapsulationFlags;

				let reply: (success: boolean) => Promise<void>;
				if (supervisionSessionId != undefined) {
					// The command was supervised, and we must respond with a Supervision Report
					const endpoint =
						node.getEndpoint(msg.command.endpointIndex) ?? node;
					reply = (success) =>
						endpoint
							.createAPI(CommandClasses.Supervision, false)
							.withOptions({ s2MulticastOutOfSync })
							.sendReport({
								sessionId: supervisionSessionId,
								moreUpdatesFollow: false,
								status: success
									? SupervisionStatus.Success
									: SupervisionStatus.Fail,
								requestWakeUpOnDemand:
									this.shouldRequestWakeupOnDemand(node),
								encapsulationFlags,
							});
				} else {
					// Unsupervised, reply is a no-op
					reply = () => Promise.resolve();
				}
				// DO NOT force-add support for the Supervision CC here. Some devices only support Supervision when sending,
				// so we need to trust the information we already have.

				// In the case where the command was unsupervised and we need to send a MOS, do it as soon as possible
				if (supervisionSessionId == undefined && s2MulticastOutOfSync) {
					// If the command was NOT received using Supervision,
					// we need to respond with an MOS nonce. Otherwise we'll set the flag
					// on the Supervision Report
					node.commandClasses["Security 2"].sendMOS().catch(() => {
						// Ignore errors
					});
				}

				// check if someone is waiting for this command
				for (const entry of this.awaitedCommands) {
					if (entry.predicate(msg.command)) {
						// there is!
						entry.handler(msg.command);

						// and possibly reply to a supervised command
						await reply(true);
						return;
					}
				}

				// No one is waiting, dispatch the command to the node itself
				try {
					await node.handleCommand(msg.command);
					await reply(true);
				} catch (e) {
					await reply(false);

					// We only caught the error to be able to respond to supervised requests.
					// Re-Throw so it can be handled accordingly
					throw e;
				}
			}

			return;
		} else if (msg instanceof ApplicationUpdateRequest) {
			// Make sure we're ready to handle this command
			this.ensureReady(true);
			return this.controller.handleApplicationUpdateRequest(msg);
		} else {
			// TODO: This deserves a nicer formatting
			this.driverLog.print(
				`handling request ${FunctionType[msg.functionType]} (${
					msg.functionType
				})`,
			);
			handlers = this.requestHandlers.get(msg.functionType);
		}

		if (handlers != undefined && handlers.length > 0) {
			this.driverLog.print(
				`  ${handlers.length} handler${
					handlers.length !== 1 ? "s" : ""
				} registered!`,
			);
			// loop through all handlers and find the first one that returns true to indicate that it handled the message
			for (let i = 0; i < handlers.length; i++) {
				this.driverLog.print(`  invoking handler #${i}`);
				// Invoke the handler and remember its result
				const handler = handlers[i];
				let handlerResult = handler.invoke(msg);
				if (handlerResult instanceof Promise) {
					handlerResult = await handlerResult;
				}
				if (handlerResult) {
					this.driverLog.print(`    the message was handled`);
					if (handler.oneTime) {
						this.driverLog.print(
							"  one-time handler was successfully called, removing it...",
						);
						handlers.splice(i, 1);
					}
					// don't invoke any more handlers
					break;
				}
			}
		} else {
			this.driverLog.print("  no handlers registered!", "warn");
		}
	}

	/**
	 * Returns the next callback ID. Callback IDs are used to correlate requests
	 * to the controller/nodes with its response
	 */
	public readonly getNextCallbackId = createWrappingCounter(0xff);

	/**
	 * Returns the next session ID for Supervision CC
	 */
	public readonly getNextSupervisionSessionId = createWrappingCounter(
		MAX_SUPERVISION_SESSION_ID,
		true,
	);

	/**
	 * Returns the next session ID for Transport Service CC
	 */
	public readonly getNextTransportServiceSessionId = createWrappingCounter(
		MAX_TRANSPORT_SERVICE_SESSION_ID,
		true,
	);

	private encapsulateCommands(
		cmd: CommandClass,
		options: Omit<SendCommandOptions, keyof SendMessageOptions> = {},
	): CommandClass {
		// The encapsulation order (from outside to inside) is as follows:
		// 5. Any one of the following combinations:
		//   a. Security (S0 or S2) followed by transport service
		//   b. Transport Service
		//   c. Security (S0 or S2)
		//   d. CRC16
		// b and d are mutually exclusive, security is not
		// 4. Multi Channel
		// 3. Supervision
		// 2. Multi Command
		// 1. Encapsulated Command Class (payload), e.g. Basic Set

		// TODO: 2.

		// 3.
		if (SupervisionCC.requiresEncapsulation(cmd)) {
			cmd = SupervisionCC.encapsulate(this, cmd);
		}

		// 4.
		if (MultiChannelCC.requiresEncapsulation(cmd)) {
			cmd = MultiChannelCC.encapsulate(this, cmd);
		}

		// 5.
		if (CRC16CC.requiresEncapsulation(cmd)) {
			cmd = CRC16CC.encapsulate(this, cmd);
		} else {
			// The command must be S2-encapsulated, if ...
			let maybeS2 = false;
			const node = cmd.getNode(this);
			if (node?.supportsCC(CommandClasses["Security 2"])) {
				// ... the node supports S2 and has a valid security class
				const nodeSecClass = node.getHighestSecurityClass();
				maybeS2 =
					securityClassIsS2(nodeSecClass) ||
					!!this.securityManager2?.tempKeys.has(node.id);
			} else if (options.s2MulticastGroupId != undefined) {
				// ... or we're dealing with S2 multicast
				maybeS2 = true;
			}
			if (maybeS2 && Security2CC.requiresEncapsulation(cmd)) {
				cmd = Security2CC.encapsulate(this, cmd, {
					multicastOutOfSync: !!options.s2MulticastOutOfSync,
					multicastGroupId: options.s2MulticastGroupId,
					verifyDelivery: options.s2VerifyDelivery,
				});
			}

			// This check will return false for S2-encapsulated commands
			if (SecurityCC.requiresEncapsulation(cmd)) {
				cmd = SecurityCC.encapsulate(this, cmd);
			}
		}
		return cmd;
	}

	public unwrapCommands(msg: Message & ICommandClassContainer): void {
		// Unwrap encapsulating CCs until we get to the core
		while (
			isEncapsulatingCommandClass(msg.command) ||
			isMultiEncapsulatingCommandClass(msg.command)
		) {
			const unwrapped = msg.command.encapsulated;
			if (isArray(unwrapped)) {
				// Multi Command CC cannot be further unwrapped
				return;
			}

			// Copy the encapsulation flags and add the current encapsulation
			unwrapped.encapsulationFlags = msg.command.encapsulationFlags;
			switch (msg.command.ccId) {
				case CommandClasses.Supervision:
					unwrapped.toggleEncapsulationFlag(
						EncapsulationFlags.Supervision,
						true,
					);
					break;
				case CommandClasses["Security 2"]:
				case CommandClasses.Security:
					unwrapped.toggleEncapsulationFlag(
						EncapsulationFlags.Security,
						true,
					);
					break;
				case CommandClasses["CRC-16 Encapsulation"]:
					unwrapped.toggleEncapsulationFlag(
						EncapsulationFlags.CRC16,
						true,
					);
					break;
			}

			msg.command = unwrapped;
		}
	}

	/** Persists the values contained in a Command Class in the corresponding nodes's value DB */
	private persistCCValues(cc: CommandClass) {
		cc.persistValues(this);
		if (isEncapsulatingCommandClass(cc)) {
			this.persistCCValues(cc.encapsulated);
		} else if (isMultiEncapsulatingCommandClass(cc)) {
			for (const encapsulated of cc.encapsulated) {
				this.persistCCValues(encapsulated);
			}
		}
	}

	/**
	 * Gets called whenever any Serial API command succeeded or a SendData command had a negative callback.
	 */
	private handleSerialAPICommandResult(
		msg: Message,
		options: SendMessageOptions,
		result: Message | undefined,
	): void {
		// Update statistics
		const node = this.getNodeUnsafe(msg);
		let success = true;
		if (isSendData(msg) || isNodeQuery(msg)) {
			// This shouldn't happen, but just in case
			if (!node) return;

			// If this is a transmit report, use it to update statistics
			if (isTransmitReport(result)) {
				if (!result.isOK()) {
					success = false;
					node.incrementStatistics("commandsDroppedTX");
				} else {
					node.incrementStatistics("commandsTX");
					node.updateRTT(msg);
				}

				// Notify listeners about the status report if one was received
				if (hasTXReport(result)) {
					options.onTXReport?.(result.txReport);
					node.updateRouteStatistics(result.txReport);
				}
			}

			// Track and potentially update the status of the node when communication succeeds
			if (success) {
				if (node.canSleep) {
					// Do not update the node status when we only responded to a nonce request
					if (
						options.priority !== MessagePriority.Nonce &&
						options.priority !== MessagePriority.Supervision
					) {
						// If the node is not meant to be kept awake, try to send it back to sleep
						if (!node.keepAwake) {
							setImmediate(() =>
								this.debounceSendNodeToSleep(node),
							);
						}
						// The node must be awake because it answered
						node.markAsAwake();
					}
				} else if (node.status !== NodeStatus.Alive) {
					// The node status was unknown or dead - in either case it must be alive because it answered
					node.markAsAlive();
				}
			}
		} else {
			this._controller?.incrementStatistics("messagesTX");
		}
	}

	/**
	 * Sends a message to the Z-Wave stick.
	 * @param msg The message to send
	 * @param options (optional) Options regarding the message transmission
	 */
	public async sendMessage<TResponse extends Message = Message>(
		msg: Message,
		options: SendMessageOptions = {},
	): Promise<TResponse> {
		this.ensureReady();

		let node: ZWaveNode | undefined;

		// Don't send messages to dead nodes
		if (isNodeQuery(msg) || isCommandClassContainer(msg)) {
			node = this.getNodeUnsafe(msg);
			if (!messageIsPing(msg) && node?.status === NodeStatus.Dead) {
				// Instead of throwing immediately, try to ping the node first - if it responds, continue
				if (!(await node.ping())) {
					throw new ZWaveError(
						`The message cannot be sent because node ${node.id} is dead`,
						ZWaveErrorCodes.Controller_MessageDropped,
					);
				}
			}
		}

		if (options.priority == undefined)
			options.priority = getDefaultPriority(msg);
		if (options.priority == undefined) {
			const className = msg.constructor.name;
			const msgTypeName = FunctionType[msg.functionType];
			throw new ZWaveError(
				`No default priority has been defined for ${className} (${msgTypeName}), so you have to provide one for your message`,
				ZWaveErrorCodes.Driver_NoPriority,
			);
		}

		if (options.supportCheck == undefined) options.supportCheck = true;
		if (
			options.supportCheck &&
			this._controller != undefined &&
			!this._controller.isFunctionSupported(msg.functionType)
		) {
			throw new ZWaveError(
				`Your hardware does not support the ${
					FunctionType[msg.functionType]
				} function`,
				ZWaveErrorCodes.Driver_NotSupported,
			);
		}

		// When sending a message to a node that is known to be sleeping,
		// the priority must be WakeUp, so the message gets deprioritized
		// in comparison with messages to awake nodes.
		// However there are a few exceptions...
		if (
			!!node &&
			// Pings can be used to check if a node is really asleep, so they should be sent regardless
			!messageIsPing(msg) &&
			// Nodes that can sleep and support the Wake Up CC should have their messages queued for wakeup
			node.canSleep &&
			(node.supportsCC(CommandClasses["Wake Up"]) ||
				// If we don't know the Wake Up support yet, also change the priority or RequestNodeInfoRequests will get stuck
				// in front of the queue
				node.interviewStage < InterviewStage.NodeInfo) &&
			// If we move multicasts to the wakeup queue, it is unlikely
			// that there is ever a points where all targets are awake
			!(msg instanceof SendDataMulticastRequest) &&
			!(msg instanceof SendDataMulticastBridgeRequest) &&
			// Nonces and responses to Supervision Get have to be sent immediately
			options.priority !== MessagePriority.Nonce &&
			options.priority !== MessagePriority.Supervision
		) {
			if (options.priority === MessagePriority.NodeQuery) {
				// Remember that this transaction was part of an interview
				options.tag = "interview";
			}
			options.priority = MessagePriority.WakeUp;
		}

		// Create the transaction
		const { generator, resultPromise } = createMessageGenerator(
			this,
			msg,
			(msg, _result) => {
				this.handleSerialAPICommandResult(msg, options, _result);
			},
		);
		const transaction = new Transaction(this, {
			message: msg,
			priority: options.priority,
			parts: generator,
			promise: resultPromise,
		});

		// Configure its options
		if (options.changeNodeStatusOnMissingACK != undefined) {
			transaction.changeNodeStatusOnTimeout =
				options.changeNodeStatusOnMissingACK;
		}
		if (options.pauseSendThread === true) {
			transaction.pauseSendThread = true;
		}
		transaction.requestWakeUpOnDemand = !!options.requestWakeUpOnDemand;
		transaction.tag = options.tag;

		// And queue it
		this.sendThread.send({ type: "add", transaction });

		// If the transaction should expire, start the timeout
		let expirationTimeout: NodeJS.Timeout | undefined;
		if (options.expire) {
			expirationTimeout = setTimeout(() => {
				this.sendThread.send({
					type: "reduce",
					reducer: (t: Transaction) => {
						if (t === transaction)
							return {
								type: "reject",
								message: `The message has expired`,
								code: ZWaveErrorCodes.Controller_MessageExpired,
							};
						return { type: "keep" };
					},
				});
			}, options.expire).unref();
		}

		try {
			const result = (await resultPromise) as TResponse;

			// If this was a successful non-nonce message to a sleeping node, make sure it goes to sleep again
			let maybeSendToSleep: boolean;
			if (isSendData(msg)) {
				// For SendData messages, make sure the message is not a nonce
				maybeSendToSleep =
					options.priority !== MessagePriority.Nonce &&
					options.priority !== MessagePriority.Supervision &&
					// And that the result is either a response from the node
					// or a transmit report indicating success
					result &&
					(result.functionType ===
						FunctionType.BridgeApplicationCommand ||
						result.functionType ===
							FunctionType.ApplicationCommand ||
						(isSendDataTransmitReport(result) && result.isOK()));
			} else {
				// For other messages to the node, just check for successful completion. If the callback is not OK,
				// we might not be able to communicate with the node. Sending another message is not a good idea.
				maybeSendToSleep =
					isNodeQuery(msg) &&
					result &&
					isSuccessIndicator(result) &&
					result.isOK();
			}

			if (maybeSendToSleep && node && node.canSleep && !node.keepAwake) {
				setImmediate(() => this.debounceSendNodeToSleep(node!));
			}

			return result;
		} catch (e) {
			if (isZWaveError(e)) {
				if (
					// If a controller command failed (that is not SendData), pass the response/callback through
					(e.code === ZWaveErrorCodes.Controller_ResponseNOK ||
						e.code === ZWaveErrorCodes.Controller_CallbackNOK) &&
					e.context instanceof Message &&
					// We need to check the function type here because context can be the transmit reports
					e.context.functionType !== FunctionType.SendData &&
					e.context.functionType !== FunctionType.SendDataMulticast &&
					e.context.functionType !== FunctionType.SendDataBridge &&
					e.context.functionType !==
						FunctionType.SendDataMulticastBridge
				) {
					this._controller?.incrementStatistics("messagesDroppedTX");
					return e.context as TResponse;
				} else if (e.code === ZWaveErrorCodes.Controller_NodeTimeout) {
					// If the node failed to respond in time, remember this for the statistics
					node?.incrementStatistics("timeoutResponse");
				}
				// Enrich errors with the transaction's stack instead of the internal stack
				if (!e.transactionSource) {
					throw new ZWaveError(
						e.message,
						e.code,
						e.context,
						transaction.stack,
					);
				}
			}
			throw e;
		} finally {
			// The transaction was handled, so it can no longer expire
			if (expirationTimeout) clearTimeout(expirationTimeout);
		}
	}

	/** Wraps a CC in the correct SendData message to use for sending */
	public createSendDataMessage(
		command: CommandClass,
		options: Omit<SendCommandOptions, keyof SendMessageOptions> = {},
	): SendDataMessage {
		// Automatically encapsulate commands before sending
		if (options.autoEncapsulate !== false) {
			command = this.encapsulateCommands(command, options);
		}

		let msg: SendDataMessage;
		if (command.isSinglecast() || command.isBroadcast()) {
			if (
				this.controller.isFunctionSupported(FunctionType.SendDataBridge)
			) {
				// Prioritize Bridge commands when they are supported
				msg = new SendDataBridgeRequest(this, {
					command,
					maxSendAttempts: this._options.attempts.sendData,
				});
			} else {
				msg = new SendDataRequest(this, {
					command,
					maxSendAttempts: this._options.attempts.sendData,
				});
			}
		} else if (command.isMulticast()) {
			if (
				this.controller.isFunctionSupported(
					FunctionType.SendDataMulticastBridge,
				)
			) {
				// Prioritize Bridge commands when they are supported
				msg = new SendDataMulticastBridgeRequest(this, {
					command,
					maxSendAttempts: this._options.attempts.sendData,
				});
			} else {
				msg = new SendDataMulticastRequest(this, {
					command,
					maxSendAttempts: this._options.attempts.sendData,
				});
			}
		} else {
			throw new ZWaveError(
				`A CC must either be singlecast or multicast`,
				ZWaveErrorCodes.Argument_Invalid,
			);
		}
		// Specify the number of send attempts for the request
		if (options.maxSendAttempts != undefined) {
			msg.maxSendAttempts = options.maxSendAttempts;
		}

		// Specify transmit options for the request
		if (options.transmitOptions != undefined) {
			msg.transmitOptions = options.transmitOptions;
			if (!(options.transmitOptions & TransmitOptions.ACK)) {
				// If no ACK is requested, set the callback ID to zero, because we won't get a controller callback
				msg.callbackId = 0;
			}
		}

		return msg;
	}

	/**
	 * Sends a command to a Z-Wave node. If the node returns a command in response, that command will be the return value.
	 * If the command expects no response **or** the response times out, nothing will be returned
	 * @param command The command to send. It will be encapsulated in a SendData[Multicast]Request.
	 * @param options (optional) Options regarding the message transmission
	 */
	private async sendCommandInternal<
		TResponse extends ICommandClass = ICommandClass,
	>(
		command: CommandClass,
		options: Omit<
			SendCommandOptions,
			"requestStatusUpdates" | "onUpdate"
		> = {},
	): Promise<TResponse | undefined> {
		const msg = this.createSendDataMessage(command, options);
		try {
			const resp = await this.sendMessage(msg, options);

			// And unwrap the response if there was any
			if (isCommandClassContainer(resp)) {
				this.unwrapCommands(resp);
				return resp.command as unknown as TResponse;
			}
		} catch (e) {
			// A timeout always has to be expected. In this case return nothing.
			if (
				isZWaveError(e) &&
				e.code === ZWaveErrorCodes.Controller_NodeTimeout
			) {
				if (command.isSinglecast()) {
					this.controllerLog.logNode(
						command.nodeId,
						e.message,
						"warn",
					);
				}
			} else {
				// We don't want to swallow any other errors
				throw e;
			}
		}
	}

	/**
	 * Sends a supervised command to a Z-Wave node. When status updates are requested, the passed callback will be executed for every non-final update.
	 * @param command The command to send
	 * @param options (optional) Options regarding the message transmission
	 */
	private async sendSupervisedCommand(
		command: SinglecastCC<CommandClass>,
		options: SendCommandOptions & { useSupervision?: "auto" } = {
			requestStatusUpdates: false,
		},
	): Promise<SupervisionResult | undefined> {
		// Create the encapsulating CC so we have a session ID
		command = SupervisionCC.encapsulate(
			this,
			command,
			options.requestStatusUpdates,
		);

		const resp = await this.sendCommandInternal<SupervisionCCReport>(
			command,
			options,
		);
		if (!resp) return;

		// If future updates are expected, listen for them
		if (options.requestStatusUpdates && resp.moreUpdatesFollow) {
			this.ensureNodeSessions(command.nodeId).supervision.set(
				(command as SupervisionCCGet).sessionId,
				options.onUpdate,
			);
		}
		// In any case, return the status
		return resp.toSupervisionResult();
	}

	/**
	 * Sends a command to a Z-Wave node. The return value depends on several factors:
	 * * If the node returns a command in response, that command will be the return value.
	 * * If the command is a SET-type command and Supervision CC can and should be used, a {@link SupervisionResult} will be returned.
	 * * If the command expects no response **or** the response times out, nothing will be returned.
	 *
	 * @param command The command to send. It will be encapsulated in a SendData[Multicast]Request.
	 * @param options (optional) Options regarding the message transmission
	 */
	public async sendCommand<
		TResponse extends ICommandClass | undefined = undefined,
	>(
		command: CommandClass,
		options?: SendCommandOptions,
	): Promise<SendCommandReturnType<TResponse>> {
		if (options?.encapsulationFlags != undefined) {
			command.encapsulationFlags = options.encapsulationFlags;
		}

		// For S2 multicast, the Security encapsulation flag does not get set automatically by the CC constructor
		if (options?.s2MulticastGroupId != undefined) {
			command.toggleEncapsulationFlag(EncapsulationFlags.Security, true);
		}

		// Only use supervision if...
		if (
			// ... not disabled
			options?.useSupervision !== false &&
			// ... and it is legal for the command
			SupervisionCC.mayUseSupervision(this, command)
		) {
			const result = await this.sendSupervisedCommand(command, options);
			if (result?.status !== SupervisionStatus.NoSupport) {
				// @ts-expect-error TS doesn't know we've narrowed the return type to match
				return result;
			}

			// The node should support supervision but it doesn't for this command. Remember this
			SupervisionCC.setCCSupportedWithSupervision(
				this,
				command.getEndpoint(this)!,
				command.ccId,
				false,
			);
			// And retry the command without supervision
		}

		// Fall back to non-supervised commands
		// @ts-expect-error TS doesn't know we've narrowed the return type to match
		return this.sendCommandInternal(command, options);
	}

	/**
	 * Sends a low-level message like ACK, NAK or CAN immediately
	 * @param header The low-level message to send
	 */
	private writeHeader(header: MessageHeaders): Promise<void> {
		// ACK, CAN, NAK
		return this.writeSerial(Buffer.from([header]));
	}

	/** Sends a raw datagram to the serialport (if that is open) */
	private async writeSerial(data: Buffer): Promise<void> {
		return this.serial?.writeAsync(data);
	}

	/**
	 * Waits until an unsolicited serial message is received or a timeout has elapsed. Returns the received message.
	 *
	 * **Note:** To wait for a certain CommandClass, better use {@link waitForCommand}.
	 * @param timeout The number of milliseconds to wait. If the timeout elapses, the returned promise will be rejected
	 * @param predicate A predicate function to test all incoming messages.
	 * @param refreshPredicate A predicate function to test partial messages. If this returns `true` for a message, the timer will be restarted.
	 */
	public waitForMessage<T extends Message>(
		predicate: (msg: Message) => boolean,
		timeout: number,
		refreshPredicate?: (msg: Message) => boolean,
	): Promise<T> {
		return new Promise<T>((resolve, reject) => {
			const promise = createDeferredPromise<Message>();
			const entry: AwaitedMessageEntry = {
				predicate,
				refreshPredicate,
				handler: (msg) => promise.resolve(msg),
				timeout: undefined,
			};
			this.awaitedMessages.push(entry);
			const removeEntry = () => {
				if (entry.timeout) clearTimeout(entry.timeout);
				const index = this.awaitedMessages.indexOf(entry);
				if (index !== -1) this.awaitedMessages.splice(index, 1);
			};
			// When the timeout elapses, remove the wait entry and reject the returned Promise
			entry.timeout = setTimeout(() => {
				removeEntry();
				reject(
					new ZWaveError(
						`Received no matching message within the provided timeout!`,
						ZWaveErrorCodes.Controller_Timeout,
					),
				);
			}, timeout);
			// When the promise is resolved, remove the wait entry and resolve the returned Promise
			void promise.then((cc) => {
				removeEntry();
				resolve(cc as T);
			});
		});
	}

	/**
	 * Waits until a CommandClass is received or a timeout has elapsed. Returns the received command.
	 * @param timeout The number of milliseconds to wait. If the timeout elapses, the returned promise will be rejected
	 * @param predicate A predicate function to test all incoming command classes
	 */
	public waitForCommand<T extends ICommandClass>(
		predicate: (cc: ICommandClass) => boolean,
		timeout: number,
	): Promise<T> {
		return new Promise<T>((resolve, reject) => {
			const promise = createDeferredPromise<ICommandClass>();
			const entry: AwaitedCommandEntry = {
				predicate,
				handler: (cc) => promise.resolve(cc),
				timeout: undefined,
			};
			this.awaitedCommands.push(entry);
			const removeEntry = () => {
				if (entry.timeout) clearTimeout(entry.timeout);
				const index = this.awaitedCommands.indexOf(entry);
				if (index !== -1) this.awaitedCommands.splice(index, 1);
			};
			// When the timeout elapses, remove the wait entry and reject the returned Promise
			entry.timeout = setTimeout(() => {
				removeEntry();
				reject(
					new ZWaveError(
						`Received no matching command within the provided timeout!`,
						ZWaveErrorCodes.Controller_NodeTimeout,
					),
				);
			}, timeout);
			// When the promise is resolved, remove the wait entry and resolve the returned Promise
			void promise.then((cc) => {
				removeEntry();
				resolve(cc as T);
			});
		});
	}

	/**
	 * Calls the given handler function every time a CommandClass is received that matches the given predicate.
	 * @param predicate A predicate function to test all incoming command classes
	 */
	public registerCommandHandler<T extends ICommandClass>(
		predicate: (cc: ICommandClass) => boolean,
		handler: (cc: T) => void,
	): {
		unregister: () => void;
	} {
		const entry: AwaitedCommandEntry = {
			predicate,
			handler: (cc) => handler(cc as T),
			timeout: undefined,
		};
		this.awaitedCommands.push(entry);
		const removeEntry = () => {
			if (entry.timeout) clearTimeout(entry.timeout);
			const index = this.awaitedCommands.indexOf(entry);
			if (index !== -1) this.awaitedCommands.splice(index, 1);
		};

		return {
			unregister: removeEntry,
		};
	}

	/** Checks if a message is allowed to go into the wakeup queue */
	private mayMoveToWakeupQueue(transaction: Transaction): boolean {
		const msg = transaction.message;
		switch (true) {
			// Pings, nonces and Supervision Reports will block the send queue until wakeup, so they must be dropped
			case messageIsPing(msg):
			case transaction.priority === MessagePriority.Nonce:
			case transaction.priority === MessagePriority.Supervision:
			// We also don't want to immediately send the node to sleep when it wakes up
			case isCommandClassContainer(msg) &&
				msg.command instanceof WakeUpCCNoMoreInformation:
			// compat queries because they will be recreated when the node wakes up
			case transaction.tag === "compat":
				return false;
		}

		return true;
	}

	/** Moves all messages for a given node into the wakeup queue */
	private moveMessagesToWakeupQueue(nodeId: number): void {
		const reject: TransactionReducerResult = {
			type: "reject",
			message: `The node is asleep`,
			code: ZWaveErrorCodes.Controller_MessageDropped,
		};
		const requeue: TransactionReducerResult = {
			type: "requeue",
			priority: MessagePriority.WakeUp,
		};
		const requeueAndTagAsInterview: TransactionReducerResult = {
			...requeue,
			tag: "interview",
		};

		const reducer: TransactionReducer = (transaction, _source) => {
			const msg = transaction.message;
			if (msg.getNodeId() !== nodeId) return { type: "keep" };
			// Drop all messages that are not allowed in the wakeup queue
			// For all other messages, change the priority to wakeup
			return this.mayMoveToWakeupQueue(transaction)
				? transaction.priority === MessagePriority.NodeQuery
					? requeueAndTagAsInterview
					: requeue
				: reject;
		};

		// Apply the reducer to the send thread
		this.sendThread.send({ type: "reduce", reducer });
	}

	/**
	 * @internal
	 * Rejects all pending transactions that match a predicate and removes them from the send queue
	 */
	public rejectTransactions(
		predicate: (t: Transaction) => boolean,
		errorMsg: string = `The message has been removed from the queue`,
		errorCode: ZWaveErrorCodes = ZWaveErrorCodes.Controller_MessageDropped,
	): void {
		const reducer: TransactionReducer = (transaction) => {
			if (predicate(transaction)) {
				return {
					type: "reject",
					message: errorMsg,
					code: errorCode,
				};
			} else {
				return { type: "keep" };
			}
		};
		// Apply the reducer to the send thread
		this.sendThread.send({ type: "reduce", reducer });
	}

	/**
	 * @internal
	 * Rejects all pending transactions for a node and removes them from the send queue
	 */
	public rejectAllTransactionsForNode(
		nodeId: number,
		errorMsg: string = `The node is dead`,
		errorCode: ZWaveErrorCodes = ZWaveErrorCodes.Controller_MessageDropped,
	): void {
		this.rejectTransactions(
			(t) => t.message.getNodeId() === nodeId,
			errorMsg,
			errorCode,
		);
	}

	/**
	 * @internal
	 * Pauses the send thread, avoiding commands to be sent to the controller
	 */
	public pauseSendThread(): void {
		this.sendThread.send({ type: "pause" });
	}

	/**
	 * @internal
	 * Unpauses the send thread, allowing commands to be sent to the controller again
	 */
	public unpauseSendThread(): void {
		this.sendThread.send({ type: "unpause" });
	}

	/** Re-sorts the send queue */
	private sortSendQueue(): void {
		this.sendThread.send("sortQueue");
	}

	private lastSaveToCache: number = 0;
	private readonly saveToCacheInterval: number = 150;
	private saveToCacheTimer: NodeJS.Timer | undefined;
	private isSavingToCache: boolean = false;

	/**
	 * @internal
	 * Helper function to read and convert potentially existing values from the network cache
	 */
	public cacheGet<T>(
		cacheKey: string,
		options?: {
			reviver?: (value: any) => T;
		},
	): T | undefined {
		let ret = this.networkCache.get(cacheKey);
		if (ret !== undefined && typeof options?.reviver === "function") {
			try {
				ret = options.reviver(ret);
			} catch {
				// ignore, invalid entry
			}
		}
		return ret;
	}

	/**
	 * @internal
	 * Helper function to convert values and write them to the network cache
	 */
	public cacheSet<T>(
		cacheKey: string,
		value: T | undefined,
		options?: {
			serializer?: (value: T) => any;
		},
	): void {
		if (value !== undefined && typeof options?.serializer === "function") {
			value = options.serializer(value);
		}

		if (value === undefined) {
			this.networkCache.delete(cacheKey);
		} else {
			this.networkCache.set(cacheKey, value);
		}
	}

	private cachePurge(prefix: string): void {
		for (const key of this.networkCache.keys()) {
			if (key.startsWith(prefix)) {
				this.networkCache.delete(key);
			}
		}
	}

	/**
	 * Restores a previously stored Z-Wave network state from cache to speed up the startup process
	 */
	public async restoreNetworkStructureFromCache(): Promise<void> {
		if (
			!this._controller ||
			!this.controller.homeId ||
			!this._networkCache
		) {
			return;
		}

		if (this._networkCache.size <= 1) {
			// If the size is 0 or 1, the cache is empty, so we cannot restore it
			return;
		}

		try {
			this.driverLog.print(
				`Cache file for homeId ${num2hex(
					this.controller.homeId,
				)} found, attempting to restore the network from cache...`,
			);
			await this.controller.deserialize();
			this.driverLog.print(
				`Restoring the network from cache was successful!`,
			);
		} catch (e) {
			const message = `Restoring the network from cache failed: ${getErrorMessage(
				e,
				true,
			)}`;
			this.emit(
				"error",
				new ZWaveError(message, ZWaveErrorCodes.Driver_InvalidCache),
			);
			this.driverLog.print(message, "error");
		}
	}

	private sendNodeToSleepTimers = new Map<number, NodeJS.Timeout>();
	/**
	 * @internal
	 * Marks a node for a later sleep command. Every call refreshes the period until the node actually goes to sleep
	 */
	public debounceSendNodeToSleep(node: ZWaveNode): void {
		// TODO: This should be a single command to the send thread
		// Delete old timers if any exist
		if (this.sendNodeToSleepTimers.has(node.id)) {
			clearTimeout(this.sendNodeToSleepTimers.get(node.id));
		}

		// Sends a node to sleep if it has no more messages.
		const sendNodeToSleep = (node: ZWaveNode): void => {
			this.sendNodeToSleepTimers.delete(node.id);
			if (!this.hasPendingMessages(node)) {
				void node.sendNoMoreInformation().catch(() => {
					/* ignore errors */
				});
			}
		};

		// If a sleeping node has no messages pending (and supports the Wake Up CC), we may send it back to sleep
		if (
			node.supportsCC(CommandClasses["Wake Up"]) &&
			!this.hasPendingMessages(node)
		) {
			const wakeUpInterval = node.getValue<number>(
				WakeUpCCValues.wakeUpInterval.id,
			);
			// GH#2179: when a device only wakes up manually, don't send it back to sleep
			// Best case, the user wanted to interact with it.
			// Worst case, the device won't ACK this and cause a delay
			if (wakeUpInterval !== 0) {
				this.sendNodeToSleepTimers.set(
					node.id,
					setTimeout(() => sendNodeToSleep(node), 1000).unref(),
				);
			}
		}
	}

	/** Computes the maximum net CC payload size for the given CC or SendDataRequest */
	public computeNetCCPayloadSize(
		commandOrMsg: CommandClass | SendDataRequest | SendDataBridgeRequest,
	): number {
		// Recreate the correct encapsulation structure
		let msg: SendDataRequest | SendDataBridgeRequest;
		if (isSendDataSinglecast(commandOrMsg)) {
			msg = commandOrMsg;
		} else {
			const SendDataConstructor = this.getSendDataSinglecastConstructor();
			msg = new SendDataConstructor(this, { command: commandOrMsg });
		}
		msg.command = this.encapsulateCommands(
			msg.command,
		) as SinglecastCC<CommandClass>;
		return msg.command.getMaxPayloadLength(msg.getMaxPayloadLength());
	}

	/** Determines time in milliseconds to wait for a report from a node */
	public getReportTimeout(msg: Message): number {
		const node = this.getNodeUnsafe(msg);

		// If the node has a compat flag to override the timeout, use that,
		// otherwise use the driver option
		return (
			node?.deviceConfig?.compat?.reportTimeout ??
			this._options.timeouts.report
		);
	}

	/** Returns the preferred constructor to use for singlecast SendData commands */
	public getSendDataSinglecastConstructor():
		| typeof SendDataRequest
		| typeof SendDataBridgeRequest {
		return this._controller?.isFunctionSupported(
			FunctionType.SendDataBridge,
		)
			? SendDataBridgeRequest
			: SendDataRequest;
	}

	/** Returns the preferred constructor to use for multicast SendData commands */
	public getSendDataMulticastConstructor():
		| typeof SendDataMulticastRequest
		| typeof SendDataMulticastBridgeRequest {
		return this._controller?.isFunctionSupported(
			FunctionType.SendDataMulticastBridge,
		)
			? SendDataMulticastBridgeRequest
			: SendDataMulticastRequest;
	}

	// This does not all need to be printed to the console
	public [util.inspect.custom](): string {
		return "[Driver]";
	}

	/**
	 * Checks whether there is a compatible update for the currently installed config package.
	 * Returns the new version if there is an update, `undefined` otherwise.
	 */
	public async checkForConfigUpdates(
		silent: boolean = false,
	): Promise<string | undefined> {
		this.ensureReady();

		try {
			if (!silent)
				this.driverLog.print("Checking for configuration updates...");
			const ret = await checkForConfigUpdates(this.configVersion);
			if (ret) {
				if (!silent)
					this.driverLog.print(
						`Configuration update available: ${ret}`,
					);
			} else {
				if (!silent)
					this.driverLog.print(
						"No configuration update available...",
					);
			}
			return ret;
		} catch (e) {
			this.driverLog.print(getErrorMessage(e), "error");
		}
	}

	/**
	 * Installs an update for the embedded configuration DB if there is a compatible one.
	 * Returns `true` when an update was installed, `false` otherwise.
	 *
	 * **Note:** Bugfixes and changes to device configuration generally require a restart or re-interview to take effect.
	 */
	public async installConfigUpdate(): Promise<boolean> {
		this.ensureReady();

		const newVersion = await this.checkForConfigUpdates(true);
		if (!newVersion) return false;

		try {
			this.driverLog.print(
				`Installing version ${newVersion} of configuration DB...`,
			);
			// We have 3 variants of this.
			const extConfigDir = externalConfigDir();
			if (this.configManager.useExternalConfig && extConfigDir) {
				// 1. external config dir, leave node_modules alone
				await installConfigUpdateInDocker(newVersion, {
					cacheDir: this._options.storage.cacheDir,
					configDir: extConfigDir,
				});
			} else if (isDocker()) {
				// 2. Docker, but no external config dir, extract into node_modules
				await installConfigUpdateInDocker(newVersion);
			} else {
				// 3. normal environment, use npm/yarn to install a new version of @zwave-js/config
				await installConfigUpdate(newVersion);
			}
		} catch (e) {
			this.driverLog.print(getErrorMessage(e), "error");
			return false;
		}
		this.driverLog.print(
			`Configuration DB updated to version ${newVersion}, activating...`,
		);

		// Reload the config files
		await this.configManager.loadAll();

		// Now try to apply them to all known devices
		if (this._controller) {
			for (const node of this._controller.nodes.values()) {
				if (node.ready) await node["loadDeviceConfig"]();
			}
		}

		return true;
	}

	private _enteringBootloader: boolean = false;
	private _enterBootloaderPromise: DeferredPromise<void> | undefined;

	/** @internal */
	public async enterBootloader(): Promise<void> {
		this.controllerLog.print("Entering bootloader...");
		this._enteringBootloader = true;
		try {
			// await this.controller.toggleRF(false);
			// Avoid re-transmissions etc. communicating with the bootloader
			this.rejectTransactions(
				(_t) => true,
				"The controller is entering bootloader mode.",
			);

			await this.trySoftReset();
			this.pauseSendThread();

			// Again, just to be very sure
			this.rejectTransactions(
				(_t) => true,
				"The controller is entering bootloader mode.",
			);

			// It would be nicer to not hardcode the command here, but since we're switching stream parsers
			// mid-command - thus ignoring the ACK, we can't really use the existing communication machinery
			const promise = this.writeSerial(Buffer.from("01030027db", "hex"));
			this.serial!.mode = ZWaveSerialMode.Bootloader;
			await promise;

			// Wait if the menu shows up
			this._enterBootloaderPromise = createDeferredPromise();
			const success = await Promise.race([
				this._enterBootloaderPromise.then(() => true),
				wait(5000, true).then(() => false),
			]);
			if (success) {
				this.controllerLog.print("Entered bootloader");
			} else {
				throw new ZWaveError(
					"Failed to enter bootloader",
					ZWaveErrorCodes.Controller_Timeout,
				);
			}
		} finally {
			this._enteringBootloader = false;
		}
	}

	private leaveBootloaderInternal(): Promise<void> {
		const promise = this.bootloader.runApplication();
		// Reset the known serial mode. We might end up in serial or bootloader mode afterwards.
		this.serial!.mode = undefined;
		this._bootloader = undefined;
		return promise;
	}

	/**
	 * @internal
	 * Leaves the bootloader and destroys the driver instance if desired
	 */
	public async leaveBootloader(destroy: boolean = false): Promise<void> {
		this.controllerLog.print("Leaving bootloader...");
		await this.leaveBootloaderInternal();

		// TODO: do we need to wait here?

		if (destroy) {
			const restartReason = "Restarting driver after OTW update...";
			this.controllerLog.print(restartReason);

			await this.destroy();

			// Let the async calling context finish before emitting the error
			process.nextTick(() => {
				this.emit(
					"error",
					new ZWaveError(
						restartReason,
						ZWaveErrorCodes.Driver_Failed,
					),
				);
			});
		} else {
			this.unpauseSendThread();
			await this.ensureSerialAPI();
		}
	}

	private serialport_onBootloaderData(data: BootloaderChunk): void {
		switch (data.type) {
			case BootloaderChunkType.Message: {
				this.controllerLog.print(
					`[BOOTLOADER] ${data.message}`,
					"verbose",
				);
				break;
			}
			case BootloaderChunkType.FlowControl: {
				if (data.command === XModemMessageHeaders.C) {
					this.controllerLog.print(
						`[BOOTLOADER] awaiting input...`,
						"verbose",
					);
				}
				break;
			}
		}

		// Check if there is a handler waiting for this chunk
		for (const entry of this.awaitedBootloaderChunks) {
			if (entry.predicate(data)) {
				// there is!
				entry.handler(data);
				return;
			}
		}

		if (!this._bootloader && data.type === BootloaderChunkType.Menu) {
			// We just entered the bootloader
			this.controllerLog.print(
				`[BOOTLOADER] version ${data.version}`,
				"verbose",
			);

			this._bootloader = new Bootloader(
				this.writeSerial.bind(this),
				data.version,
				data.options,
			);
			if (this._enterBootloaderPromise) {
				this._enterBootloaderPromise.resolve();
				this._enterBootloaderPromise = undefined;
			}
		}
	}

	/**
	 * Waits until a specific chunk is received from the bootloader or a timeout has elapsed. Returns the received chunk.
	 * @param timeout The number of milliseconds to wait. If the timeout elapses, the returned promise will be rejected
	 * @param predicate A predicate function to test all incoming chunks
	 */
	public waitForBootloaderChunk<T extends BootloaderChunk>(
		predicate: (chunk: BootloaderChunk) => boolean,
		timeout: number,
	): Promise<T> {
		return new Promise<T>((resolve, reject) => {
			const promise = createDeferredPromise<BootloaderChunk>();
			const entry: AwaitedBootloaderChunkEntry = {
				predicate,
				handler: (chunk) => promise.resolve(chunk),
				timeout: undefined,
			};
			this.awaitedBootloaderChunks.push(entry);
			const removeEntry = () => {
				if (entry.timeout) clearTimeout(entry.timeout);
				const index = this.awaitedBootloaderChunks.indexOf(entry);
				if (index !== -1) this.awaitedBootloaderChunks.splice(index, 1);
			};
			// When the timeout elapses, remove the wait entry and reject the returned Promise
			entry.timeout = setTimeout(() => {
				removeEntry();
				reject(
					new ZWaveError(
						`Received no matching chunk within the provided timeout!`,
						ZWaveErrorCodes.Controller_Timeout,
					),
				);
			}, timeout);
			// When the promise is resolved, remove the wait entry and resolve the returned Promise
			void promise.then((chunk) => {
				removeEntry();
				resolve(chunk as T);
			});
		});
	}

	private pollBackgroundRSSITimer: NodeJS.Timeout | undefined;
	private lastBackgroundRSSITimestamp = 0;

	private handleSendThreadIdleChange(idle: boolean): void {
		if (!this.ready) return;
		if (
			this.controller.isFunctionSupported(FunctionType.GetBackgroundRSSI)
		) {
			// When the send thread stays idle for 5 seconds, poll the background RSSI, but at most every 30s
			if (idle) {
				const timeout = Math.max(
					// Wait at least 5s
					5000,
					// and up to 30s if we recently queried the RSSI
					30_000 - (Date.now() - this.lastBackgroundRSSITimestamp),
				);
				this.pollBackgroundRSSITimer = setTimeout(async () => {
					// Due to the timeout, the driver might have been destroyed in the meantime
					if (!this.ready) return;

					this.lastBackgroundRSSITimestamp = Date.now();
					try {
						await this.controller.getBackgroundRSSI();
					} catch {
						// ignore errors
					}
				}, timeout).unref();
			} else {
				clearTimeout(this.pollBackgroundRSSITimer);
				this.pollBackgroundRSSITimer = undefined;
			}
		}
	}
}<|MERGE_RESOLUTION|>--- conflicted
+++ resolved
@@ -3,12 +3,6 @@
 import {
 	CRC16CC,
 	DeviceResetLocallyCCNotification,
-<<<<<<< HEAD
-	FirmwareUpdateResult,
-	getImplementedVersion,
-	ICommandClassContainer,
-=======
->>>>>>> 592990fb
 	InvalidCC,
 	KEXFailType,
 	MultiChannelCC,
@@ -37,7 +31,6 @@
 	messageIsPing,
 	type CommandClass,
 	type FirmwareUpdateResult,
-	type FirmwareUpdateStatus,
 	type ICommandClassContainer,
 	type Security2CCMessageEncapsulation,
 	type SupervisionCCGet,
