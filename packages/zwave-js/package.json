{
  "name": "zwave-js",
<<<<<<< HEAD
  "version": "11.0.0-beta.0",
=======
  "version": "10.23.0",
>>>>>>> 306f24b7
  "description": "Z-Wave driver written entirely in JavaScript/TypeScript",
  "keywords": [],
  "main": "build/index.js",
  "exports": {
    ".": "./build/index.js",
    "./package.json": "./package.json",
    "./Controller": "./build/Controller.js",
    "./Driver": "./build/Driver.js",
    "./Error": "./build/Error.js",
    "./Node": "./build/Node.js",
    "./Testing": "./build/Testing.js",
    "./Utils": "./build/Utils.js",
    "./Values": "./build/Values.js",
    "./safe": "./build/index_safe.js"
  },
  "types": "build/index.d.ts",
  "typesVersions": {
    "*": {
      "Controller": [
        "./build/Controller.d.ts"
      ],
      "Driver": [
        "./build/Driver.d.ts"
      ],
      "Error": [
        "./build/Error.d.ts"
      ],
      "Node": [
        "./build/Node.d.ts"
      ],
      "Testing": [
        "./build/Testing.d.ts"
      ],
      "Utils": [
        "./build/Utils.d.ts"
      ],
      "Values": [
        "./build/Values.d.ts"
      ],
      "safe": [
        "./build/index_safe.d.ts"
      ]
    }
  },
  "files": [
    "bin/",
    "build/**/*.{js,d.ts,map}"
  ],
  "bin": {
    "mock-server": "bin/mock-server.js"
  },
  "author": {
    "name": "AlCalzone",
    "email": "d.griesel@gmx.net"
  },
  "license": "MIT",
  "homepage": "https://github.com/AlCalzone/node-zwave-js#readme",
  "repository": {
    "type": "git",
    "url": "git+https://github.com/AlCalzone/node-zwave-js.git"
  },
  "bugs": {
    "url": "https://github.com/AlCalzone/node-zwave-js/issues"
  },
  "funding": {
    "url": "https://github.com/sponsors/AlCalzone/"
  },
  "engines": {
    "node": ">=14.13.0 <15 || >= 16 <16.9.0 || >16.9.0"
  },
  "scripts": {
    "build": "tsc -b tsconfig.build.json --pretty",
    "clean": "del-cli build/ \"*.tsbuildinfo\"",
    "extract-api": "yarn api-extractor run",
    "lint:ts": "eslint --ext .ts --rule \"prettier/prettier: off\" \"src/**/*.ts\"",
    "lint:ts:fix": "yarn run lint:ts --fix",
    "lint:prettier": "prettier -c \"src/**/*.ts\"",
    "lint:prettier:fix": "yarn run lint:prettier -w",
    "test:ts": "ava",
    "test:dirty": "node -r ../../maintenance/esbuild-register.js ../maintenance/src/resolveDirtyTests.ts --run"
  },
  "dependencies": {
    "@alcalzone/jsonl-db": "^3.1.0",
    "@alcalzone/pak": "^0.9.0",
    "@esm2cjs/got": "^12.5.3",
    "@esm2cjs/p-queue": "^7.3.0",
    "@sentry/integrations": "^7.12.1",
    "@sentry/node": "^7.12.1",
    "@zwave-js/cc": "workspace:*",
    "@zwave-js/config": "workspace:*",
    "@zwave-js/core": "workspace:*",
    "@zwave-js/host": "workspace:*",
    "@zwave-js/nvmedit": "workspace:*",
    "@zwave-js/serial": "workspace:*",
    "@zwave-js/shared": "workspace:*",
    "@zwave-js/testing": "workspace:*",
    "alcalzone-shared": "^4.0.8",
    "ansi-colors": "^4.1.3",
    "execa": "^5.1.1",
    "fs-extra": "^10.1.0",
    "mdns-server": "^1.0.11",
    "proper-lockfile": "^4.1.2",
    "reflect-metadata": "^0.1.13",
    "semver": "^7.5.0",
    "serialport": "^10.4.0",
    "source-map-support": "^0.5.21",
    "winston": "^3.8.2",
    "xstate": "4.29.0"
  },
  "devDependencies": {
    "@microsoft/api-extractor": "^7.35.0",
    "@types/fs-extra": "^9.0.13",
    "@types/node": "^14.18.47",
    "@types/proper-lockfile": "^4.1.2",
    "@types/proxyquire": "^1.3.28",
    "@types/semver": "^7.3.13",
    "@types/sinon": "^10.0.14",
    "@types/source-map-support": "^0.5.6",
    "@xstate/test": "^0.5.1",
    "@zwave-js/maintenance": "workspace:*",
    "@zwave-js/transformers": "workspace:*",
    "ava": "^4.3.3",
    "del-cli": "^5.0.0",
    "esbuild": "0.15.18",
    "esbuild-register": "^3.4.2",
    "mockdate": "^3.0.5",
    "prettier": "^2.8.8",
    "proxyquire": "^2.1.3",
    "sinon": "^14.0.2",
    "typescript": "5.0.4"
  }
}<|MERGE_RESOLUTION|>--- conflicted
+++ resolved
@@ -1,10 +1,6 @@
 {
   "name": "zwave-js",
-<<<<<<< HEAD
   "version": "11.0.0-beta.0",
-=======
-  "version": "10.23.0",
->>>>>>> 306f24b7
   "description": "Z-Wave driver written entirely in JavaScript/TypeScript",
   "keywords": [],
   "main": "build/index.js",
